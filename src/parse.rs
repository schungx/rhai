--- conflicted
+++ resolved
@@ -84,11 +84,7 @@
     /// Interned strings.
     pub interned_strings: IdentifierBuilder,
     /// Encapsulates a local stack with variable names to simulate an actual runtime scope.
-<<<<<<< HEAD
-    stack: StaticVec<(Identifier, AccessMode)>,
-=======
-    pub stack: Vec<(Identifier, AccessMode)>,
->>>>>>> d9dca6ef
+    pub stack: StaticVec<(Identifier, AccessMode)>,
     /// Size of the local variables stack upon entry of the current block scope.
     pub entry_stack_len: usize,
     /// Tracks a list of external variables (variables that are not explicitly declared in the scope).
