//! Main module defining the lexer and parser.

use crate::any::{Dynamic, Union};
use crate::calc_fn_hash;
<<<<<<< HEAD
use crate::engine::{
    make_getter, make_setter, Engine, KEYWORD_THIS, MARKER_BLOCK, MARKER_EXPR, MARKER_IDENT,
};
=======
use crate::engine::{Engine, KEYWORD_THIS, MARKER_BLOCK, MARKER_EXPR, MARKER_IDENT};
>>>>>>> 6b600704
use crate::error::{LexError, ParseError, ParseErrorType};
use crate::fn_native::Shared;
use crate::module::{Module, ModuleRef};
use crate::optimize::{optimize_into_ast, OptimizationLevel};
use crate::scope::{EntryType as ScopeEntryType, Scope};
use crate::syntax::FnCustomSyntaxEval;
use crate::token::{is_valid_identifier, Position, Token, TokenStream};
use crate::utils::{StaticVec, StraightHasherBuilder};

#[cfg(not(feature = "no_function"))]
use crate::engine::FN_ANONYMOUS;

<<<<<<< HEAD
=======
#[cfg(not(feature = "no_object"))]
use crate::engine::{make_getter, make_setter};

>>>>>>> 6b600704
use crate::stdlib::{
    borrow::Cow,
    boxed::Box,
    char,
    collections::HashMap,
    fmt, format,
    hash::{Hash, Hasher},
    iter::empty,
    mem,
    num::NonZeroUsize,
    ops::Add,
    string::{String, ToString},
    vec,
    vec::Vec,
};

#[cfg(not(feature = "no_std"))]
#[cfg(not(feature = "no_function"))]
use crate::stdlib::collections::hash_map::DefaultHasher;

#[cfg(feature = "no_std")]
#[cfg(not(feature = "no_function"))]
use ahash::AHasher;

/// The system integer type.
///
/// If the `only_i32` feature is enabled, this will be `i32` instead.
#[cfg(not(feature = "only_i32"))]
pub type INT = i64;

/// The system integer type.
///
/// If the `only_i32` feature is not enabled, this will be `i64` instead.
#[cfg(feature = "only_i32")]
pub type INT = i32;

/// The system floating-point type.
///
/// Not available under the `no_float` feature.
#[cfg(not(feature = "no_float"))]
pub type FLOAT = f64;

type PERR = ParseErrorType;

pub use crate::utils::ImmutableString;

type FunctionsLib = HashMap<u64, ScriptFnDef, StraightHasherBuilder>;

/// Compiled AST (abstract syntax tree) of a Rhai script.
///
/// Currently, `AST` is neither `Send` nor `Sync`. Turn on the `sync` feature to make it `Send + Sync`.
#[derive(Debug, Clone, Default)]
pub struct AST(
    /// Global statements.
    Vec<Stmt>,
    /// Script-defined functions.
    Module,
);

impl AST {
    /// Create a new `AST`.
    pub fn new(statements: Vec<Stmt>, lib: Module) -> Self {
        Self(statements, lib)
    }

    /// Get the statements.
    #[cfg(not(feature = "internals"))]
    pub(crate) fn statements(&self) -> &[Stmt] {
        &self.0
    }

    /// [INTERNALS] Get the statements.
    #[cfg(feature = "internals")]
    #[deprecated(note = "this method is volatile and may change")]
    pub fn statements(&self) -> &[Stmt] {
        &self.0
    }

    /// Get a mutable reference to the statements.
    pub(crate) fn statements_mut(&mut self) -> &mut Vec<Stmt> {
        &mut self.0
    }

    /// Get the internal `Module` containing all script-defined functions.
    #[cfg(not(feature = "internals"))]
    pub(crate) fn lib(&self) -> &Module {
        &self.1
    }

    /// [INTERNALS] Get the internal `Module` containing all script-defined functions.
    #[cfg(feature = "internals")]
    #[deprecated(note = "this method is volatile and may change")]
    pub fn lib(&self) -> &Module {
        &self.1
    }

    /// Clone the `AST`'s functions into a new `AST`.
    /// No statements are cloned.
    ///
    /// This operation is cheap because functions are shared.
    pub fn clone_functions_only(&self) -> Self {
        self.clone_functions_only_filtered(|_, _, _| true)
    }

    /// Clone the `AST`'s functions into a new `AST` based on a filter predicate.
    /// No statements are cloned.
    ///
    /// This operation is cheap because functions are shared.
    pub fn clone_functions_only_filtered(
        &self,
        filter: impl Fn(FnAccess, &str, usize) -> bool,
    ) -> Self {
        let mut functions: Module = Default::default();
        functions.merge_filtered(&self.1, filter);
        Self(Default::default(), functions)
    }

    /// Clone the `AST`'s script statements into a new `AST`.
    /// No functions are cloned.
    pub fn clone_statements_only(&self) -> Self {
        Self(self.0.clone(), Default::default())
    }

    /// Merge two `AST` into one.  Both `AST`'s are untouched and a new, merged, version
    /// is returned.
    ///
    /// The second `AST` is simply appended to the end of the first _without any processing_.
    /// Thus, the return value of the first `AST` (if using expression-statement syntax) is buried.
    /// Of course, if the first `AST` uses a `return` statement at the end, then
    /// the second `AST` will essentially be dead code.
    ///
    /// All script-defined functions in the second `AST` overwrite similarly-named functions
    /// in the first `AST` with the same number of parameters.
    ///
    /// # Example
    ///
    /// ```
    /// # fn main() -> Result<(), Box<rhai::EvalAltResult>> {
    /// # #[cfg(not(feature = "no_function"))]
    /// # {
    /// use rhai::Engine;
    ///
    /// let engine = Engine::new();
    ///
    /// let ast1 = engine.compile(r#"
    ///                 fn foo(x) { 42 + x }
    ///                 foo(1)
    ///             "#)?;
    ///
    /// let ast2 = engine.compile(r#"
    ///                 fn foo(n) { "hello" + n }
    ///                 foo("!")
    ///             "#)?;
    ///
    /// let ast = ast1.merge(&ast2);    // Merge 'ast2' into 'ast1'
    ///
    /// // Notice that using the '+' operator also works:
    /// // let ast = &ast1 + &ast2;
    ///
    /// // 'ast' is essentially:
    /// //
    /// //    fn foo(n) { "hello" + n } // <- definition of first 'foo' is overwritten
    /// //    foo(1)                    // <- notice this will be "hello1" instead of 43,
    /// //                              //    but it is no longer the return value
    /// //    foo("!")                  // returns "hello!"
    ///
    /// // Evaluate it
    /// assert_eq!(engine.eval_ast::<String>(&ast)?, "hello!");
    /// # }
    /// # Ok(())
    /// # }
    /// ```
    pub fn merge(&self, other: &Self) -> Self {
        self.merge_filtered(other, |_, _, _| true)
    }

    /// Merge two `AST` into one.  Both `AST`'s are untouched and a new, merged, version
    /// is returned.
    ///
    /// The second `AST` is simply appended to the end of the first _without any processing_.
    /// Thus, the return value of the first `AST` (if using expression-statement syntax) is buried.
    /// Of course, if the first `AST` uses a `return` statement at the end, then
    /// the second `AST` will essentially be dead code.
    ///
    /// All script-defined functions in the second `AST` are first selected based on a filter
    /// predicate, then overwrite similarly-named functions in the first `AST` with the
    /// same number of parameters.
    ///
    /// # Example
    ///
    /// ```
    /// # fn main() -> Result<(), Box<rhai::EvalAltResult>> {
    /// # #[cfg(not(feature = "no_function"))]
    /// # {
    /// use rhai::Engine;
    ///
    /// let engine = Engine::new();
    ///
    /// let ast1 = engine.compile(r#"
    ///                 fn foo(x) { 42 + x }
    ///                 foo(1)
    ///             "#)?;
    ///
    /// let ast2 = engine.compile(r#"
    ///                 fn foo(n) { "hello" + n }
    ///                 fn error() { 0 }
    ///                 foo("!")
    ///             "#)?;
    ///
    /// // Merge 'ast2', picking only 'error()' but not 'foo(_)', into 'ast1'
    /// let ast = ast1.merge_filtered(&ast2, |_, name, params| name == "error" && params == 0);
    ///
    /// // 'ast' is essentially:
    /// //
    /// //    fn foo(n) { 42 + n }      // <- definition of 'ast1::foo' is not overwritten
    /// //                              //    because 'ast2::foo' is filtered away
    /// //    foo(1)                    // <- notice this will be 43 instead of "hello1",
    /// //                              //    but it is no longer the return value
    /// //    fn error() { 0 }          // <- this function passes the filter and is merged
    /// //    foo("!")                  // <- returns "42!"
    ///
    /// // Evaluate it
    /// assert_eq!(engine.eval_ast::<String>(&ast)?, "42!");
    /// # }
    /// # Ok(())
    /// # }
    /// ```
    pub fn merge_filtered(
        &self,
        other: &Self,
        filter: impl Fn(FnAccess, &str, usize) -> bool,
    ) -> Self {
        let Self(statements, functions) = self;

        let ast = match (statements.is_empty(), other.0.is_empty()) {
            (false, false) => {
                let mut statements = statements.clone();
                statements.extend(other.0.iter().cloned());
                statements
            }
            (false, true) => statements.clone(),
            (true, false) => other.0.clone(),
            (true, true) => vec![],
        };

        let mut functions = functions.clone();
        functions.merge_filtered(&other.1, filter);

        Self::new(ast, functions)
    }

    /// Filter out the functions, retaining only some based on a filter predicate.
    ///
    /// # Example
    ///
    /// ```
    /// # fn main() -> Result<(), Box<rhai::EvalAltResult>> {
    /// # #[cfg(not(feature = "no_function"))]
    /// # {
    /// use rhai::Engine;
    ///
    /// let engine = Engine::new();
    ///
    /// let mut ast = engine.compile(r#"
    ///                         fn foo(n) { n + 1 }
    ///                         fn bar() { print("hello"); }
    ///                     "#)?;
    ///
    /// // Remove all functions except 'foo(_)'
    /// ast.retain_functions(|_, name, params| name == "foo" && params == 1);
    /// # }
    /// # Ok(())
    /// # }
    /// ```
    #[cfg(not(feature = "no_function"))]
    pub fn retain_functions(&mut self, filter: impl Fn(FnAccess, &str, usize) -> bool) {
        self.1.retain_functions(filter);
    }

    /// Clear all function definitions in the `AST`.
    #[cfg(not(feature = "no_function"))]
    pub fn clear_functions(&mut self) {
        self.1 = Default::default();
    }

    /// Clear all statements in the `AST`, leaving only function definitions.
    pub fn clear_statements(&mut self) {
        self.0 = vec![];
    }
}

impl Add<Self> for &AST {
    type Output = AST;

    fn add(self, rhs: Self) -> Self::Output {
        self.merge(rhs)
    }
}

impl AsRef<[Stmt]> for AST {
    fn as_ref(&self) -> &[Stmt] {
        self.statements()
    }
}

impl AsRef<Module> for AST {
    fn as_ref(&self) -> &Module {
        self.lib()
    }
}

/// A type representing the access mode of a scripted function.
#[derive(Debug, Clone, Copy, Eq, PartialEq, Hash)]
pub enum FnAccess {
    /// Private function.
    Private,
    /// Public function.
    Public,
}

impl fmt::Display for FnAccess {
    fn fmt(&self, f: &mut fmt::Formatter<'_>) -> fmt::Result {
        match self {
            Self::Private => write!(f, "private"),
            Self::Public => write!(f, "public"),
        }
    }
}

/// [INTERNALS] A type containing information on a scripted function.
/// Exported under the `internals` feature only.
///
/// ## WARNING
///
/// This type is volatile and may change.
#[derive(Debug, Clone, Hash)]
pub struct ScriptFnDef {
    /// Function name.
    pub name: ImmutableString,
    /// Function access mode.
    pub access: FnAccess,
    /// Names of function parameters.
    pub params: StaticVec<String>,
    /// Function body.
    pub body: Stmt,
    /// Position of the function definition.
    pub pos: Position,
}

impl fmt::Display for ScriptFnDef {
    fn fmt(&self, f: &mut fmt::Formatter<'_>) -> fmt::Result {
        write!(
            f,
            "{}{}({})",
            match self.access {
                FnAccess::Public => "",
                FnAccess::Private => "private ",
            },
            self.name,
            self.params
                .iter()
                .map(|s| s.as_str())
                .collect::<Vec<_>>()
                .join(",")
        )
    }
}

/// [INTERNALS] A type encapsulating the mode of a `return`/`throw` statement.
/// Exported under the `internals` feature only.
///
/// ## WARNING
///
/// This type is volatile and may change.
#[derive(Debug, Eq, PartialEq, Clone, Copy, Hash)]
pub enum ReturnType {
    /// `return` statement.
    Return,
    /// `throw` statement.
    Exception,
}

#[derive(Clone)]
struct ParseState<'e> {
    /// Reference to the scripting `Engine`.
    engine: &'e Engine,
    /// Encapsulates a local stack with variable names to simulate an actual runtime scope.
    stack: Vec<(String, ScopeEntryType)>,
    /// Encapsulates a local stack with variable names to simulate an actual runtime scope.
    modules: Vec<String>,
    /// Maximum levels of expression nesting.
    #[cfg(not(feature = "unchecked"))]
    max_expr_depth: usize,
    /// Maximum levels of expression nesting in functions.
    #[cfg(not(feature = "unchecked"))]
    max_function_expr_depth: usize,
}

impl<'e> ParseState<'e> {
    /// Create a new `ParseState`.
    pub fn new(
        engine: &'e Engine,
        #[cfg(not(feature = "unchecked"))] max_expr_depth: usize,
        #[cfg(not(feature = "unchecked"))] max_function_expr_depth: usize,
    ) -> Self {
        Self {
            engine,
            stack: Default::default(),
            modules: Default::default(),
            #[cfg(not(feature = "unchecked"))]
            max_expr_depth,
            #[cfg(not(feature = "unchecked"))]
            max_function_expr_depth,
        }
    }
    /// Find a variable by name in the `ParseState`, searching in reverse.
    /// The return value is the offset to be deducted from `Stack::len`,
    /// i.e. the top element of the `ParseState` is offset 1.
    /// Return zero when the variable name is not found in the `ParseState`.
    pub fn find_var(&self, name: &str) -> Option<NonZeroUsize> {
        self.stack
            .iter()
            .rev()
            .enumerate()
            .find(|(_, (n, _))| *n == name)
            .and_then(|(i, _)| NonZeroUsize::new(i + 1))
    }
    /// Find a module by name in the `ParseState`, searching in reverse.
    /// The return value is the offset to be deducted from `Stack::len`,
    /// i.e. the top element of the `ParseState` is offset 1.
    /// Return zero when the variable name is not found in the `ParseState`.
    pub fn find_module(&self, name: &str) -> Option<NonZeroUsize> {
        self.modules
            .iter()
            .rev()
            .enumerate()
            .find(|(_, n)| *n == name)
            .and_then(|(i, _)| NonZeroUsize::new(i + 1))
    }
}

#[derive(Debug, Copy, Clone, Eq, PartialEq, Hash)]
/// A type that encapsulates all the settings for a particular parsing function.
struct ParseSettings {
    /// Current position.
    pos: Position,
    /// Is the construct being parsed located at global level?
    is_global: bool,
    /// Is the construct being parsed located at function definition level?
    is_function_scope: bool,
    /// Is the current position inside a loop?
    is_breakable: bool,
    /// Is anonymous function allowed?
    allow_anonymous_fn: bool,
    /// Is if-expression allowed?
    allow_if_expr: bool,
    /// Is statement-expression allowed?
    allow_stmt_expr: bool,
    /// Current expression nesting level.
    level: usize,
}

impl ParseSettings {
    /// Create a new `ParseSettings` with one higher expression level.
    pub fn level_up(&self) -> Self {
        Self {
            level: self.level + 1,
            ..*self
        }
    }
    /// Make sure that the current level of expression nesting is within the maximum limit.
    #[cfg(not(feature = "unchecked"))]
    pub fn ensure_level_within_max_limit(&self, limit: usize) -> Result<(), ParseError> {
        if limit == 0 {
            Ok(())
        } else if self.level > limit {
            Err(PERR::ExprTooDeep.into_err(self.pos))
        } else {
            Ok(())
        }
    }
}

/// [INTERNALS] A Rhai statement.
/// Exported under the `internals` feature only.
///
/// Each variant is at most one pointer in size (for speed),
/// with everything being allocated together in one single tuple.
#[derive(Debug, Clone, Hash)]
pub enum Stmt {
    /// No-op.
    Noop(Position),
    /// if expr { stmt } else { stmt }
    IfThenElse(Box<(Expr, Stmt, Option<Stmt>)>),
    /// while expr { stmt }
    While(Box<(Expr, Stmt)>),
    /// loop { stmt }
    Loop(Box<Stmt>),
    /// for id in expr { stmt }
    For(Box<(String, Expr, Stmt)>),
    /// let id = expr
    Let(Box<((String, Position), Option<Expr>)>),
    /// const id = expr
    Const(Box<((String, Position), Expr)>),
    /// { stmt; ... }
    Block(Box<(StaticVec<Stmt>, Position)>),
    /// { stmt }
    Expr(Box<Expr>),
    /// continue
    Continue(Position),
    /// break
    Break(Position),
    /// return/throw
    ReturnWithVal(Box<((ReturnType, Position), Option<Expr>)>),
    /// import expr as module
    #[cfg(not(feature = "no_module"))]
    Import(Box<(Expr, (String, Position))>),
    /// expr id as name, ...
    #[cfg(not(feature = "no_module"))]
    Export(Box<StaticVec<((String, Position), Option<(String, Position)>)>>),
}

impl Default for Stmt {
    fn default() -> Self {
        Self::Noop(Default::default())
    }
}

impl Stmt {
    /// Get the `Position` of this statement.
    pub fn position(&self) -> Position {
        match self {
            Stmt::Noop(pos) | Stmt::Continue(pos) | Stmt::Break(pos) => *pos,
            Stmt::Let(x) => (x.0).1,
            Stmt::Const(x) => (x.0).1,
            Stmt::ReturnWithVal(x) => (x.0).1,
            Stmt::Block(x) => x.1,
            Stmt::IfThenElse(x) => x.0.position(),
            Stmt::Expr(x) => x.position(),
            Stmt::While(x) => x.1.position(),
            Stmt::Loop(x) => x.position(),
            Stmt::For(x) => x.2.position(),

            #[cfg(not(feature = "no_module"))]
            Stmt::Import(x) => (x.1).1,
            #[cfg(not(feature = "no_module"))]
            Stmt::Export(x) => (x.get(0).0).1,
        }
    }

    /// Is this statement self-terminated (i.e. no need for a semicolon terminator)?
    pub fn is_self_terminated(&self) -> bool {
        match self {
            Stmt::IfThenElse(_)
            | Stmt::While(_)
            | Stmt::Loop(_)
            | Stmt::For(_)
            | Stmt::Block(_) => true,

            // A No-op requires a semicolon in order to know it is an empty statement!
            Stmt::Noop(_) => false,

            Stmt::Let(_)
            | Stmt::Const(_)
            | Stmt::Expr(_)
            | Stmt::Continue(_)
            | Stmt::Break(_)
            | Stmt::ReturnWithVal(_) => false,

            #[cfg(not(feature = "no_module"))]
            Stmt::Import(_) | Stmt::Export(_) => false,
        }
    }

    /// Is this statement _pure_?
    pub fn is_pure(&self) -> bool {
        match self {
            Stmt::Noop(_) => true,
            Stmt::Expr(expr) => expr.is_pure(),
            Stmt::IfThenElse(x) if x.2.is_some() => {
                x.0.is_pure() && x.1.is_pure() && x.2.as_ref().unwrap().is_pure()
            }
            Stmt::IfThenElse(x) => x.1.is_pure(),
            Stmt::While(x) => x.0.is_pure() && x.1.is_pure(),
            Stmt::Loop(x) => x.is_pure(),
            Stmt::For(x) => x.1.is_pure() && x.2.is_pure(),
            Stmt::Let(_) | Stmt::Const(_) => false,
            Stmt::Block(x) => x.0.iter().all(Stmt::is_pure),
            Stmt::Continue(_) | Stmt::Break(_) | Stmt::ReturnWithVal(_) => false,

            #[cfg(not(feature = "no_module"))]
            Stmt::Import(_) => false,
            #[cfg(not(feature = "no_module"))]
            Stmt::Export(_) => false,
        }
    }
}

/// [INTERNALS] A type wrapping a custom syntax definition.
/// Exported under the `internals` feature only.
///
/// ## WARNING
///
/// This type is volatile and may change.
#[derive(Clone)]
pub struct CustomExpr(pub StaticVec<Expr>, pub Shared<FnCustomSyntaxEval>);

impl fmt::Debug for CustomExpr {
    fn fmt(&self, f: &mut fmt::Formatter<'_>) -> fmt::Result {
        fmt::Debug::fmt(&self.0, f)
    }
}

impl Hash for CustomExpr {
    fn hash<H: Hasher>(&self, state: &mut H) {
        self.0.hash(state);
    }
}

/// [INTERNALS] A type wrapping a floating-point number.
/// Exported under the `internals` feature only.
///
/// This type is mainly used to provide a standard `Hash` implementation
/// to floating-point numbers, allowing `Expr` to derive `Hash` automatically.
///
/// ## WARNING
///
/// This type is volatile and may change.
#[cfg(not(feature = "no_float"))]
#[derive(Debug, PartialEq, PartialOrd, Clone)]
pub struct FloatWrapper(pub FLOAT, pub Position);

#[cfg(not(feature = "no_float"))]
impl Hash for FloatWrapper {
    fn hash<H: Hasher>(&self, state: &mut H) {
        state.write(&self.0.to_le_bytes());
        self.1.hash(state);
    }
}

/// [INTERNALS] An expression sub-tree.
/// Exported under the `internals` feature only.
///
/// Each variant is at most one pointer in size (for speed),
/// with everything being allocated together in one single tuple.
///
/// ## WARNING
///
/// This type is volatile and may change.
#[derive(Debug, Clone, Hash)]
pub enum Expr {
    /// Integer constant.
    IntegerConstant(Box<(INT, Position)>),
    /// Floating-point constant.
    #[cfg(not(feature = "no_float"))]
    FloatConstant(Box<FloatWrapper>),
    /// Character constant.
    CharConstant(Box<(char, Position)>),
    /// String constant.
    StringConstant(Box<(ImmutableString, Position)>),
    /// FnPtr constant.
    FnPointer(Box<(ImmutableString, Position)>),
    /// Variable access - ((variable name, position), optional modules, hash, optional index)
    Variable(
        Box<(
            (String, Position),
            Option<Box<ModuleRef>>,
            u64,
            Option<NonZeroUsize>,
        )>,
    ),
    /// Property access.
    Property(Box<((ImmutableString, String, String), Position)>),
    /// { stmt }
    Stmt(Box<(Stmt, Position)>),
    /// Wrapped expression - should not be optimized away.
    Expr(Box<Expr>),
    /// func(expr, ... ) - ((function name, native_only, position), optional modules, hash, arguments, optional default value)
    /// Use `Cow<'static, str>` because a lot of operators (e.g. `==`, `>=`) are implemented as function calls
    /// and the function names are predictable, so no need to allocate a new `String`.
    FnCall(
        Box<(
            (Cow<'static, str>, bool, Position),
            Option<Box<ModuleRef>>,
            u64,
            StaticVec<Expr>,
            Option<bool>,
        )>,
    ),
    /// expr op= expr
    Assignment(Box<(Expr, Cow<'static, str>, Expr, Position)>),
    /// lhs.rhs
    Dot(Box<(Expr, Expr, Position)>),
    /// expr[expr]
    Index(Box<(Expr, Expr, Position)>),
    /// [ expr, ... ]
    Array(Box<(StaticVec<Expr>, Position)>),
    /// #{ name:expr, ... }
    Map(Box<(StaticVec<((ImmutableString, Position), Expr)>, Position)>),
    /// lhs in rhs
    In(Box<(Expr, Expr, Position)>),
    /// lhs && rhs
    And(Box<(Expr, Expr, Position)>),
    /// lhs || rhs
    Or(Box<(Expr, Expr, Position)>),
    /// true
    True(Position),
    /// false
    False(Position),
    /// ()
    Unit(Position),
    /// Custom syntax
    Custom(Box<(CustomExpr, Position)>),
}

impl Default for Expr {
    fn default() -> Self {
        Self::Unit(Default::default())
    }
}

impl Expr {
    /// Get the `Dynamic` value of a constant expression.
    ///
    /// # Panics
    ///
    /// Panics when the expression is not constant.
    pub fn get_constant_value(&self) -> Dynamic {
        match self {
            Self::Expr(x) => x.get_constant_value(),

            Self::IntegerConstant(x) => x.0.into(),
            #[cfg(not(feature = "no_float"))]
            Self::FloatConstant(x) => x.0.into(),
            Self::CharConstant(x) => x.0.into(),
            Self::StringConstant(x) => x.0.clone().into(),
            Self::True(_) => true.into(),
            Self::False(_) => false.into(),
            Self::Unit(_) => ().into(),

            #[cfg(not(feature = "no_index"))]
            Self::Array(x) if x.0.iter().all(Self::is_constant) => Dynamic(Union::Array(Box::new(
                x.0.iter().map(Self::get_constant_value).collect::<Vec<_>>(),
            ))),

            #[cfg(not(feature = "no_object"))]
            Self::Map(x) if x.0.iter().all(|(_, v)| v.is_constant()) => {
                Dynamic(Union::Map(Box::new(
                    x.0.iter()
                        .map(|((k, _), v)| (k.clone(), v.get_constant_value()))
                        .collect::<HashMap<_, _>>(),
                )))
            }

            _ => unreachable!("cannot get value of non-constant expression"),
        }
    }

    /// Get the display value of a constant expression.
    ///
    /// # Panics
    ///
    /// Panics when the expression is not constant.
    pub fn get_constant_str(&self) -> String {
        match self {
            Self::Expr(x) => x.get_constant_str(),

            #[cfg(not(feature = "no_float"))]
            Self::FloatConstant(x) => x.0.to_string(),

            Self::IntegerConstant(x) => x.0.to_string(),
            Self::CharConstant(x) => x.0.to_string(),
            Self::StringConstant(_) => "string".to_string(),
            Self::True(_) => "true".to_string(),
            Self::False(_) => "false".to_string(),
            Self::Unit(_) => "()".to_string(),

            Self::Array(x) if x.0.iter().all(Self::is_constant) => "array".to_string(),

            _ => unreachable!("cannot get value of non-constant expression"),
        }
    }

    /// Get the `Position` of the expression.
    pub fn position(&self) -> Position {
        match self {
            Self::Expr(x) => x.position(),

            #[cfg(not(feature = "no_float"))]
            Self::FloatConstant(x) => x.1,

            Self::IntegerConstant(x) => x.1,
            Self::CharConstant(x) => x.1,
            Self::StringConstant(x) => x.1,
            Self::FnPointer(x) => x.1,
            Self::Array(x) => x.1,
            Self::Map(x) => x.1,
            Self::Property(x) => x.1,
            Self::Stmt(x) => x.1,
            Self::Variable(x) => (x.0).1,
            Self::FnCall(x) => (x.0).2,
            Self::Assignment(x) => x.0.position(),

            Self::And(x) | Self::Or(x) | Self::In(x) => x.2,

            Self::True(pos) | Self::False(pos) | Self::Unit(pos) => *pos,

            Self::Dot(x) | Self::Index(x) => x.0.position(),

            Self::Custom(x) => x.1,
        }
    }

    /// Override the `Position` of the expression.
    pub(crate) fn set_position(mut self, new_pos: Position) -> Self {
        match &mut self {
            Self::Expr(ref mut x) => {
                let expr = mem::take(x);
                *x = Box::new(expr.set_position(new_pos));
            }

            #[cfg(not(feature = "no_float"))]
            Self::FloatConstant(x) => x.1 = new_pos,

            Self::IntegerConstant(x) => x.1 = new_pos,
            Self::CharConstant(x) => x.1 = new_pos,
            Self::StringConstant(x) => x.1 = new_pos,
            Self::FnPointer(x) => x.1 = new_pos,
            Self::Array(x) => x.1 = new_pos,
            Self::Map(x) => x.1 = new_pos,
            Self::Variable(x) => (x.0).1 = new_pos,
            Self::Property(x) => x.1 = new_pos,
            Self::Stmt(x) => x.1 = new_pos,
            Self::FnCall(x) => (x.0).2 = new_pos,
            Self::And(x) => x.2 = new_pos,
            Self::Or(x) => x.2 = new_pos,
            Self::In(x) => x.2 = new_pos,
            Self::True(pos) => *pos = new_pos,
            Self::False(pos) => *pos = new_pos,
            Self::Unit(pos) => *pos = new_pos,
            Self::Assignment(x) => x.3 = new_pos,
            Self::Dot(x) => x.2 = new_pos,
            Self::Index(x) => x.2 = new_pos,
            Self::Custom(x) => x.1 = new_pos,
        }

        self
    }

    /// Is the expression pure?
    ///
    /// A pure expression has no side effects.
    pub fn is_pure(&self) -> bool {
        match self {
            Self::Expr(x) => x.is_pure(),

            Self::Array(x) => x.0.iter().all(Self::is_pure),

            Self::Index(x) | Self::And(x) | Self::Or(x) | Self::In(x) => {
                let (lhs, rhs, _) = x.as_ref();
                lhs.is_pure() && rhs.is_pure()
            }

            Self::Stmt(x) => x.0.is_pure(),

            Self::Variable(_) => true,

            _ => self.is_constant(),
        }
    }

    /// Is the expression a constant?
    pub fn is_constant(&self) -> bool {
        match self {
            Self::Expr(x) => x.is_constant(),

            #[cfg(not(feature = "no_float"))]
            Self::FloatConstant(_) => true,

            Self::IntegerConstant(_)
            | Self::CharConstant(_)
            | Self::StringConstant(_)
            | Self::FnPointer(_)
            | Self::True(_)
            | Self::False(_)
            | Self::Unit(_) => true,

            // An array literal is constant if all items are constant
            Self::Array(x) => x.0.iter().all(Self::is_constant),

            // An map literal is constant if all items are constant
            Self::Map(x) => x.0.iter().map(|(_, expr)| expr).all(Self::is_constant),

            // Check in expression
            Self::In(x) => match (&x.0, &x.1) {
                (Self::StringConstant(_), Self::StringConstant(_))
                | (Self::CharConstant(_), Self::StringConstant(_)) => true,
                _ => false,
            },

            _ => false,
        }
    }

    /// Is a particular token allowed as a postfix operator to this expression?
    pub fn is_valid_postfix(&self, token: &Token) -> bool {
        match self {
            Self::Expr(x) => x.is_valid_postfix(token),

            #[cfg(not(feature = "no_float"))]
            Self::FloatConstant(_) => false,

            Self::IntegerConstant(_)
            | Self::CharConstant(_)
            | Self::FnPointer(_)
            | Self::In(_)
            | Self::And(_)
            | Self::Or(_)
            | Self::True(_)
            | Self::False(_)
            | Self::Unit(_)
            | Self::Assignment(_) => false,

            Self::StringConstant(_)
            | Self::Stmt(_)
            | Self::FnCall(_)
            | Self::Dot(_)
            | Self::Index(_)
            | Self::Array(_)
            | Self::Map(_) => match token {
                #[cfg(not(feature = "no_index"))]
                Token::LeftBracket => true,
                _ => false,
            },

            Self::Variable(_) => match token {
                #[cfg(not(feature = "no_index"))]
                Token::LeftBracket => true,
                Token::LeftParen => true,
                Token::DoubleColon => true,
                _ => false,
            },

            Self::Property(_) => match token {
                #[cfg(not(feature = "no_index"))]
                Token::LeftBracket => true,
                Token::LeftParen => true,
                _ => false,
            },

            Self::Custom(_) => false,
        }
    }

    /// Convert a `Variable` into a `Property`.  All other variants are untouched.
    #[cfg(not(feature = "no_object"))]
    pub(crate) fn into_property(self) -> Self {
        match self {
            Self::Variable(x) if x.1.is_none() => {
                let (name, pos) = x.0;
                let getter = make_getter(&name);
                let setter = make_setter(&name);
                Self::Property(Box::new(((name.into(), getter, setter), pos)))
            }
            _ => self,
        }
    }
}

/// Consume a particular token, checking that it is the expected one.
fn eat_token(input: &mut TokenStream, token: Token) -> Position {
    let (t, pos) = input.next().unwrap();

    if t != token {
        unreachable!(
            "expecting {} (found {}) at {}",
            token.syntax(),
            t.syntax(),
            pos
        );
    }
    pos
}

/// Match a particular token, consuming it if matched.
fn match_token(input: &mut TokenStream, token: Token) -> Result<bool, ParseError> {
    let (t, _) = input.peek().unwrap();
    if *t == token {
        eat_token(input, token);
        Ok(true)
    } else {
        Ok(false)
    }
}

/// Parse ( expr )
fn parse_paren_expr(
    input: &mut TokenStream,
    state: &mut ParseState,
    lib: &mut FunctionsLib,
    settings: ParseSettings,
) -> Result<Expr, ParseError> {
    #[cfg(not(feature = "unchecked"))]
    settings.ensure_level_within_max_limit(state.max_expr_depth)?;

    if match_token(input, Token::RightParen)? {
        return Ok(Expr::Unit(settings.pos));
    }

    let expr = parse_expr(input, state, lib, settings.level_up())?;

    match input.next().unwrap() {
        // ( xxx )
        (Token::RightParen, _) => Ok(expr),
        // ( <error>
        (Token::LexError(err), pos) => return Err(err.into_err(pos)),
        // ( xxx ???
        (_, pos) => Err(PERR::MissingToken(
            Token::RightParen.into(),
            "for a matching ( in this expression".into(),
        )
        .into_err(pos)),
    }
}

/// Parse a function call.
fn parse_call_expr(
    input: &mut TokenStream,
    state: &mut ParseState,
    lib: &mut FunctionsLib,
    id: String,
    mut modules: Option<Box<ModuleRef>>,
    settings: ParseSettings,
) -> Result<Expr, ParseError> {
    let (token, token_pos) = input.peek().unwrap();

    #[cfg(not(feature = "unchecked"))]
    settings.ensure_level_within_max_limit(state.max_expr_depth)?;

    let mut args = StaticVec::new();

    match token {
        // id( <EOF>
        Token::EOF => {
            return Err(PERR::MissingToken(
                Token::RightParen.into(),
                format!("to close the arguments list of this function call '{}'", id),
            )
            .into_err(*token_pos))
        }
        // id( <error>
        Token::LexError(err) => return Err(err.into_err(*token_pos)),
        // id()
        Token::RightParen => {
            eat_token(input, Token::RightParen);

            let hash_script = if let Some(modules) = modules.as_mut() {
                modules.set_index(state.find_module(&modules.get(0).0));

                // Rust functions are indexed in two steps:
                // 1) Calculate a hash in a similar manner to script-defined functions,
                //    i.e. qualifiers + function name + number of arguments.
                // 2) Calculate a second hash with no qualifiers, empty function name,
                //    zero number of arguments, and the actual list of argument `TypeId`'s.
                // 3) The final hash is the XOR of the two hashes.
                let qualifiers = modules.iter().map(|(m, _)| m.as_str());
                calc_fn_hash(qualifiers, &id, 0, empty())
            } else {
                // Qualifiers (none) + function name + no parameters.
                calc_fn_hash(empty(), &id, 0, empty())
            };

            return Ok(Expr::FnCall(Box::new((
                (id.into(), false, settings.pos),
                modules,
                hash_script,
                args,
                None,
            ))));
        }
        // id...
        _ => (),
    }

    let settings = settings.level_up();

    loop {
        match input.peek().unwrap() {
            // id(...args, ) - handle trailing comma
            (Token::RightParen, _) => (),
            _ => args.push(parse_expr(input, state, lib, settings)?),
        }

        match input.peek().unwrap() {
            // id(...args)
            (Token::RightParen, _) => {
                eat_token(input, Token::RightParen);

                let hash_script = if let Some(modules) = modules.as_mut() {
                    modules.set_index(state.find_module(&modules.get(0).0));

                    // Rust functions are indexed in two steps:
                    // 1) Calculate a hash in a similar manner to script-defined functions,
                    //    i.e. qualifiers + function name + number of arguments.
                    // 2) Calculate a second hash with no qualifiers, empty function name,
                    //    zero number of arguments, and the actual list of argument `TypeId`'s.
                    // 3) The final hash is the XOR of the two hashes.
                    let qualifiers = modules.iter().map(|(m, _)| m.as_str());
                    calc_fn_hash(qualifiers, &id, args.len(), empty())
                } else {
                    // Qualifiers (none) + function name + number of arguments.
                    calc_fn_hash(empty(), &id, args.len(), empty())
                };

                return Ok(Expr::FnCall(Box::new((
                    (id.into(), false, settings.pos),
                    modules,
                    hash_script,
                    args,
                    None,
                ))));
            }
            // id(...args,
            (Token::Comma, _) => {
                eat_token(input, Token::Comma);
            }
            // id(...args <EOF>
            (Token::EOF, pos) => {
                return Err(PERR::MissingToken(
                    Token::RightParen.into(),
                    format!("to close the arguments list of this function call '{}'", id),
                )
                .into_err(*pos))
            }
            // id(...args <error>
            (Token::LexError(err), pos) => return Err(err.into_err(*pos)),
            // id(...args ???
            (_, pos) => {
                return Err(PERR::MissingToken(
                    Token::Comma.into(),
                    format!("to separate the arguments to function call '{}'", id),
                )
                .into_err(*pos))
            }
        }
    }
}

/// Parse an indexing chain.
/// Indexing binds to the right, so this call parses all possible levels of indexing following in the input.
#[cfg(not(feature = "no_index"))]
fn parse_index_chain(
    input: &mut TokenStream,
    state: &mut ParseState,
    lib: &mut FunctionsLib,
    lhs: Expr,
    mut settings: ParseSettings,
) -> Result<Expr, ParseError> {
    #[cfg(not(feature = "unchecked"))]
    settings.ensure_level_within_max_limit(state.max_expr_depth)?;

    let idx_expr = parse_expr(input, state, lib, settings.level_up())?;

    // Check type of indexing - must be integer or string
    match &idx_expr {
        // lhs[int]
        Expr::IntegerConstant(x) if x.0 < 0 => {
            return Err(PERR::MalformedIndexExpr(format!(
                "Array access expects non-negative index: {} < 0",
                x.0
            ))
            .into_err(x.1))
        }
        Expr::IntegerConstant(x) => match lhs {
            Expr::Array(_) | Expr::StringConstant(_) => (),

            Expr::Map(_) => {
                return Err(PERR::MalformedIndexExpr(
                    "Object map access expects string index, not a number".into(),
                )
                .into_err(x.1))
            }

            #[cfg(not(feature = "no_float"))]
            Expr::FloatConstant(_) => {
                return Err(PERR::MalformedIndexExpr(
                    "Only arrays, object maps and strings can be indexed".into(),
                )
                .into_err(lhs.position()))
            }

            Expr::CharConstant(_)
            | Expr::Assignment(_)
            | Expr::And(_)
            | Expr::Or(_)
            | Expr::In(_)
            | Expr::True(_)
            | Expr::False(_)
            | Expr::Unit(_) => {
                return Err(PERR::MalformedIndexExpr(
                    "Only arrays, object maps and strings can be indexed".into(),
                )
                .into_err(lhs.position()))
            }

            _ => (),
        },

        // lhs[string]
        Expr::StringConstant(x) => match lhs {
            Expr::Map(_) => (),

            Expr::Array(_) | Expr::StringConstant(_) => {
                return Err(PERR::MalformedIndexExpr(
                    "Array or string expects numeric index, not a string".into(),
                )
                .into_err(x.1))
            }

            #[cfg(not(feature = "no_float"))]
            Expr::FloatConstant(_) => {
                return Err(PERR::MalformedIndexExpr(
                    "Only arrays, object maps and strings can be indexed".into(),
                )
                .into_err(lhs.position()))
            }

            Expr::CharConstant(_)
            | Expr::Assignment(_)
            | Expr::And(_)
            | Expr::Or(_)
            | Expr::In(_)
            | Expr::True(_)
            | Expr::False(_)
            | Expr::Unit(_) => {
                return Err(PERR::MalformedIndexExpr(
                    "Only arrays, object maps and strings can be indexed".into(),
                )
                .into_err(lhs.position()))
            }

            _ => (),
        },

        // lhs[float]
        #[cfg(not(feature = "no_float"))]
        x @ Expr::FloatConstant(_) => {
            return Err(PERR::MalformedIndexExpr(
                "Array access expects integer index, not a float".into(),
            )
            .into_err(x.position()))
        }
        // lhs[char]
        x @ Expr::CharConstant(_) => {
            return Err(PERR::MalformedIndexExpr(
                "Array access expects integer index, not a character".into(),
            )
            .into_err(x.position()))
        }
        // lhs[??? = ??? ]
        x @ Expr::Assignment(_) => {
            return Err(PERR::MalformedIndexExpr(
                "Array access expects integer index, not an assignment".into(),
            )
            .into_err(x.position()))
        }
        // lhs[()]
        x @ Expr::Unit(_) => {
            return Err(PERR::MalformedIndexExpr(
                "Array access expects integer index, not ()".into(),
            )
            .into_err(x.position()))
        }
        // lhs[??? && ???], lhs[??? || ???], lhs[??? in ???]
        x @ Expr::And(_) | x @ Expr::Or(_) | x @ Expr::In(_) => {
            return Err(PERR::MalformedIndexExpr(
                "Array access expects integer index, not a boolean".into(),
            )
            .into_err(x.position()))
        }
        // lhs[true], lhs[false]
        x @ Expr::True(_) | x @ Expr::False(_) => {
            return Err(PERR::MalformedIndexExpr(
                "Array access expects integer index, not a boolean".into(),
            )
            .into_err(x.position()))
        }
        // All other expressions
        _ => (),
    }

    // Check if there is a closing bracket
    match input.peek().unwrap() {
        (Token::RightBracket, _) => {
            eat_token(input, Token::RightBracket);

            // Any more indexing following?
            match input.peek().unwrap() {
                // If another indexing level, right-bind it
                (Token::LeftBracket, _) => {
                    let prev_pos = settings.pos;
                    settings.pos = eat_token(input, Token::LeftBracket);
                    // Recursively parse the indexing chain, right-binding each
                    let idx_expr =
                        parse_index_chain(input, state, lib, idx_expr, settings.level_up())?;
                    // Indexing binds to right
                    Ok(Expr::Index(Box::new((lhs, idx_expr, prev_pos))))
                }
                // Otherwise terminate the indexing chain
                _ => {
                    match idx_expr {
                        // Terminate with an `Expr::Expr` wrapper to prevent the last index expression
                        // inside brackets to be mis-parsed as another level of indexing, or a
                        // dot expression/function call to be mis-parsed as following the indexing chain.
                        Expr::Index(_) | Expr::Dot(_) | Expr::FnCall(_) => Ok(Expr::Index(
                            Box::new((lhs, Expr::Expr(Box::new(idx_expr)), settings.pos)),
                        )),
                        _ => Ok(Expr::Index(Box::new((lhs, idx_expr, settings.pos)))),
                    }
                }
            }
        }
        (Token::LexError(err), pos) => return Err(err.into_err(*pos)),
        (_, pos) => Err(PERR::MissingToken(
            Token::RightBracket.into(),
            "for a matching [ in this index expression".into(),
        )
        .into_err(*pos)),
    }
}

/// Parse an array literal.
#[cfg(not(feature = "no_index"))]
fn parse_array_literal(
    input: &mut TokenStream,
    state: &mut ParseState,
    lib: &mut FunctionsLib,
    settings: ParseSettings,
) -> Result<Expr, ParseError> {
    #[cfg(not(feature = "unchecked"))]
    settings.ensure_level_within_max_limit(state.max_expr_depth)?;

    let mut arr = StaticVec::new();

    while !input.peek().unwrap().0.is_eof() {
        #[cfg(not(feature = "unchecked"))]
        if state.engine.limits.max_array_size > 0 && arr.len() >= state.engine.limits.max_array_size
        {
            return Err(PERR::LiteralTooLarge(
                "Size of array literal".to_string(),
                state.engine.limits.max_array_size,
            )
            .into_err(input.peek().unwrap().1));
        }

        match input.peek().unwrap() {
            (Token::RightBracket, _) => {
                eat_token(input, Token::RightBracket);
                break;
            }
            _ => {
                let expr = parse_expr(input, state, lib, settings.level_up())?;
                arr.push(expr);
            }
        }

        match input.peek().unwrap() {
            (Token::Comma, _) => {
                eat_token(input, Token::Comma);
            }
            (Token::RightBracket, _) => (),
            (Token::EOF, pos) => {
                return Err(PERR::MissingToken(
                    Token::RightBracket.into(),
                    "to end this array literal".into(),
                )
                .into_err(*pos))
            }
            (Token::LexError(err), pos) => return Err(err.into_err(*pos)),
            (_, pos) => {
                return Err(PERR::MissingToken(
                    Token::Comma.into(),
                    "to separate the items of this array literal".into(),
                )
                .into_err(*pos))
            }
        };
    }

    Ok(Expr::Array(Box::new((arr, settings.pos))))
}

/// Parse a map literal.
#[cfg(not(feature = "no_object"))]
fn parse_map_literal(
    input: &mut TokenStream,
    state: &mut ParseState,
    lib: &mut FunctionsLib,
    settings: ParseSettings,
) -> Result<Expr, ParseError> {
    #[cfg(not(feature = "unchecked"))]
    settings.ensure_level_within_max_limit(state.max_expr_depth)?;

    let mut map = StaticVec::new();

    while !input.peek().unwrap().0.is_eof() {
        const MISSING_RBRACE: &str = "to end this object map literal";

        match input.peek().unwrap() {
            (Token::RightBrace, _) => {
                eat_token(input, Token::RightBrace);
                break;
            }
            _ => (),
        }

        let (name, pos) = match input.next().unwrap() {
            (Token::Identifier(s), pos) => (s, pos),
            (Token::StringConstant(s), pos) => (s, pos),
            (Token::Reserved(s), pos) if is_valid_identifier(s.chars()) => {
                return Err(PERR::Reserved(s).into_err(pos));
            }
            (Token::LexError(err), pos) => return Err(err.into_err(pos)),
            (_, pos) if map.is_empty() => {
                return Err(
                    PERR::MissingToken(Token::RightBrace.into(), MISSING_RBRACE.into())
                        .into_err(pos),
                );
            }
            (Token::EOF, pos) => {
                return Err(
                    PERR::MissingToken(Token::RightBrace.into(), MISSING_RBRACE.into())
                        .into_err(pos),
                );
            }
            (_, pos) => return Err(PERR::PropertyExpected.into_err(pos)),
        };

        match input.next().unwrap() {
            (Token::Colon, _) => (),
            (Token::LexError(err), pos) => return Err(err.into_err(pos)),
            (_, pos) => {
                return Err(PERR::MissingToken(
                    Token::Colon.into(),
                    format!(
                        "to follow the property '{}' in this object map literal",
                        name
                    ),
                )
                .into_err(pos))
            }
        };

        #[cfg(not(feature = "unchecked"))]
        if state.engine.limits.max_map_size > 0 && map.len() >= state.engine.limits.max_map_size {
            return Err(PERR::LiteralTooLarge(
                "Number of properties in object map literal".to_string(),
                state.engine.limits.max_map_size,
            )
            .into_err(input.peek().unwrap().1));
        }

        let expr = parse_expr(input, state, lib, settings.level_up())?;
        map.push(((Into::<ImmutableString>::into(name), pos), expr));

        match input.peek().unwrap() {
            (Token::Comma, _) => {
                eat_token(input, Token::Comma);
            }
            (Token::RightBrace, _) => (),
            (Token::Identifier(_), pos) => {
                return Err(PERR::MissingToken(
                    Token::Comma.into(),
                    "to separate the items of this object map literal".into(),
                )
                .into_err(*pos))
            }
            (Token::LexError(err), pos) => return Err(err.into_err(*pos)),
            (_, pos) => {
                return Err(
                    PERR::MissingToken(Token::RightBrace.into(), MISSING_RBRACE.into())
                        .into_err(*pos),
                )
            }
        }
    }

    // Check for duplicating properties
    map.iter()
        .enumerate()
        .try_for_each(|(i, ((k1, _), _))| {
            map.iter()
                .skip(i + 1)
                .find(|((k2, _), _)| k2 == k1)
                .map_or_else(|| Ok(()), |((k2, pos), _)| Err((k2, *pos)))
        })
        .map_err(|(key, pos)| PERR::DuplicatedProperty(key.to_string()).into_err(pos))?;

    Ok(Expr::Map(Box::new((map, settings.pos))))
}

/// Parse a primary expression.
fn parse_primary(
    input: &mut TokenStream,
    state: &mut ParseState,
    lib: &mut FunctionsLib,
    mut settings: ParseSettings,
) -> Result<Expr, ParseError> {
    let (token, token_pos) = input.peek().unwrap();
    settings.pos = *token_pos;

    #[cfg(not(feature = "unchecked"))]
    settings.ensure_level_within_max_limit(state.max_expr_depth)?;

    let (token, _) = match token {
        // { - block statement as expression
        Token::LeftBrace if settings.allow_stmt_expr => {
            return parse_block(input, state, lib, settings.level_up())
                .map(|block| Expr::Stmt(Box::new((block, settings.pos))))
        }
        Token::EOF => return Err(PERR::UnexpectedEOF.into_err(settings.pos)),
        _ => input.next().unwrap(),
    };

    let mut root_expr = match token {
        Token::IntegerConstant(x) => Expr::IntegerConstant(Box::new((x, settings.pos))),
        #[cfg(not(feature = "no_float"))]
        Token::FloatConstant(x) => Expr::FloatConstant(Box::new(FloatWrapper(x, settings.pos))),
        Token::CharConstant(c) => Expr::CharConstant(Box::new((c, settings.pos))),
        Token::StringConstant(s) => Expr::StringConstant(Box::new((s.into(), settings.pos))),
        Token::Identifier(s) => {
            let index = state.find_var(&s);
            Expr::Variable(Box::new(((s, settings.pos), None, 0, index)))
        }
        // Function call is allowed to have reserved keyword
        Token::Reserved(s) if s != KEYWORD_THIS && input.peek().unwrap().0 == Token::LeftParen => {
            Expr::Variable(Box::new(((s, settings.pos), None, 0, None)))
        }
        // Access to `this` as a variable is OK
        Token::Reserved(s) if s == KEYWORD_THIS && input.peek().unwrap().0 != Token::LeftParen => {
            if !settings.is_function_scope {
                return Err(
                    PERR::BadInput(format!("'{}' can only be used in functions", s))
                        .into_err(settings.pos),
                );
            } else {
                Expr::Variable(Box::new(((s, settings.pos), None, 0, None)))
            }
        }
        Token::Reserved(s) if is_valid_identifier(s.chars()) => {
            return Err(PERR::Reserved(s).into_err(settings.pos));
        }
        Token::LeftParen => parse_paren_expr(input, state, lib, settings.level_up())?,
        #[cfg(not(feature = "no_index"))]
        Token::LeftBracket => parse_array_literal(input, state, lib, settings.level_up())?,
        #[cfg(not(feature = "no_object"))]
        Token::MapStart => parse_map_literal(input, state, lib, settings.level_up())?,
        Token::True => Expr::True(settings.pos),
        Token::False => Expr::False(settings.pos),
        Token::LexError(err) => return Err(err.into_err(settings.pos)),
        _ => {
            return Err(
                PERR::BadInput(format!("Unexpected '{}'", token.syntax())).into_err(settings.pos)
            );
        }
    };

    // Tail processing all possible postfix operators
    loop {
        let (token, _) = input.peek().unwrap();

        if !root_expr.is_valid_postfix(token) {
            break;
        }

        let (token, token_pos) = input.next().unwrap();
        settings.pos = token_pos;

        root_expr = match (root_expr, token) {
            // Function call
            (Expr::Variable(x), Token::LeftParen) => {
                let ((name, pos), modules, _, _) = *x;
                settings.pos = pos;
                parse_call_expr(input, state, lib, name, modules, settings.level_up())?
            }
            (Expr::Property(_), _) => unreachable!(),
            // module access
            (Expr::Variable(x), Token::DoubleColon) => match input.next().unwrap() {
                (Token::Identifier(id2), pos2) => {
                    let ((name, pos), mut modules, _, index) = *x;

                    if let Some(ref mut modules) = modules {
                        modules.push((name, pos));
                    } else {
                        let mut m: ModuleRef = Default::default();
                        m.push((name, pos));
                        modules = Some(Box::new(m));
                    }

                    Expr::Variable(Box::new(((id2, pos2), modules, 0, index)))
                }
                (Token::Reserved(id2), pos2) if is_valid_identifier(id2.chars()) => {
                    return Err(PERR::Reserved(id2).into_err(pos2));
                }
                (_, pos2) => return Err(PERR::VariableExpected.into_err(pos2)),
            },
            // Indexing
            #[cfg(not(feature = "no_index"))]
            (expr, Token::LeftBracket) => {
                parse_index_chain(input, state, lib, expr, settings.level_up())?
            }
            // Unknown postfix operator
            (expr, token) => unreachable!(
                "unknown postfix operator '{}' for {:?}",
                token.syntax(),
                expr
            ),
        }
    }

    match &mut root_expr {
        // Cache the hash key for module-qualified variables
        Expr::Variable(x) if x.1.is_some() => {
            let ((name, _), modules, hash, _) = x.as_mut();
            let modules = modules.as_mut().unwrap();

            // Qualifiers + variable name
            *hash = calc_fn_hash(modules.iter().map(|(v, _)| v.as_str()), name, 0, empty());
            modules.set_index(state.find_module(&modules.get(0).0));
        }
        _ => (),
    }

    // Make sure identifiers are valid
    Ok(root_expr)
}

/// Parse a potential unary operator.
fn parse_unary(
    input: &mut TokenStream,
    state: &mut ParseState,
    lib: &mut FunctionsLib,
    mut settings: ParseSettings,
) -> Result<Expr, ParseError> {
    let (token, token_pos) = input.peek().unwrap();
    settings.pos = *token_pos;

    #[cfg(not(feature = "unchecked"))]
    settings.ensure_level_within_max_limit(state.max_expr_depth)?;

    match token {
        // If statement is allowed to act as expressions
        Token::If if settings.allow_if_expr => Ok(Expr::Stmt(Box::new((
            parse_if(input, state, lib, settings.level_up())?,
            settings.pos,
        )))),
        // -expr
        Token::UnaryMinus => {
            let pos = eat_token(input, Token::UnaryMinus);

            match parse_unary(input, state, lib, settings.level_up())? {
                // Negative integer
                Expr::IntegerConstant(x) => {
                    let (num, pos) = *x;

                    num.checked_neg()
                        .map(|i| Expr::IntegerConstant(Box::new((i, pos))))
                        .or_else(|| {
                            #[cfg(not(feature = "no_float"))]
                            return Some(Expr::FloatConstant(Box::new(FloatWrapper(
                                -(x.0 as FLOAT),
                                pos,
                            ))));
                            #[cfg(feature = "no_float")]
                            return None;
                        })
                        .ok_or_else(|| LexError::MalformedNumber(format!("-{}", x.0)).into_err(pos))
                }

                // Negative float
                #[cfg(not(feature = "no_float"))]
                Expr::FloatConstant(x) => {
                    Ok(Expr::FloatConstant(Box::new(FloatWrapper(-x.0, x.1))))
                }

                // Call negative function
                expr => {
                    let op = "-";
                    let hash = calc_fn_hash(empty(), op, 2, empty());
                    let mut args = StaticVec::new();
                    args.push(expr);

                    Ok(Expr::FnCall(Box::new((
                        (op.into(), true, pos),
                        None,
                        hash,
                        args,
                        None,
                    ))))
                }
            }
        }
        // +expr
        Token::UnaryPlus => {
            eat_token(input, Token::UnaryPlus);
            parse_unary(input, state, lib, settings.level_up())
        }
        // !expr
        Token::Bang => {
            let pos = eat_token(input, Token::Bang);
            let mut args = StaticVec::new();
            let expr = parse_primary(input, state, lib, settings.level_up())?;
            args.push(expr);

            let op = "!";
            let hash = calc_fn_hash(empty(), op, 2, empty());

            Ok(Expr::FnCall(Box::new((
                (op.into(), true, pos),
                None,
                hash,
                args,
                Some(false), // NOT operator, when operating on invalid operand, defaults to false
            ))))
        }
        // | ...
        #[cfg(not(feature = "no_function"))]
        Token::Pipe | Token::Or => {
            let mut state = ParseState::new(
                state.engine,
                #[cfg(not(feature = "unchecked"))]
                state.max_function_expr_depth,
                #[cfg(not(feature = "unchecked"))]
                state.max_function_expr_depth,
            );

            let settings = ParseSettings {
                allow_if_expr: true,
                allow_stmt_expr: true,
                allow_anonymous_fn: true,
                is_global: false,
                is_function_scope: true,
                is_breakable: false,
                level: 0,
                pos: *token_pos,
            };

            let (expr, func) = parse_anon_fn(input, &mut state, lib, settings)?;

            // Qualifiers (none) + function name + number of arguments.
            let hash = calc_fn_hash(empty(), &func.name, func.params.len(), empty());

            lib.insert(hash, func);

            Ok(expr)
        }
        // <EOF>
        Token::EOF => Err(PERR::UnexpectedEOF.into_err(settings.pos)),
        // All other tokens
        _ => parse_primary(input, state, lib, settings.level_up()),
    }
}

fn make_assignment_stmt<'a>(
    fn_name: Cow<'static, str>,
    state: &mut ParseState,
    lhs: Expr,
    rhs: Expr,
    pos: Position,
) -> Result<Expr, ParseError> {
    match &lhs {
        // var (non-indexed) = rhs
        Expr::Variable(x) if x.3.is_none() => {
            Ok(Expr::Assignment(Box::new((lhs, fn_name.into(), rhs, pos))))
        }
        // var (indexed) = rhs
        Expr::Variable(x) => {
            let ((name, name_pos), _, _, index) = x.as_ref();
            match state.stack[(state.stack.len() - index.unwrap().get())].1 {
                ScopeEntryType::Normal => {
                    Ok(Expr::Assignment(Box::new((lhs, fn_name.into(), rhs, pos))))
                }
                // Constant values cannot be assigned to
                ScopeEntryType::Constant => {
                    Err(PERR::AssignmentToConstant(name.clone()).into_err(*name_pos))
                }
            }
        }
        // xxx[???] = rhs, xxx.??? = rhs
        Expr::Index(x) | Expr::Dot(x) => match &x.0 {
            // var[???] (non-indexed) = rhs, var.??? (non-indexed) = rhs
            Expr::Variable(x) if x.3.is_none() => {
                Ok(Expr::Assignment(Box::new((lhs, fn_name.into(), rhs, pos))))
            }
            // var[???] (indexed) = rhs, var.??? (indexed) = rhs
            Expr::Variable(x) => {
                let ((name, name_pos), _, _, index) = x.as_ref();
                match state.stack[(state.stack.len() - index.unwrap().get())].1 {
                    ScopeEntryType::Normal => {
                        Ok(Expr::Assignment(Box::new((lhs, fn_name.into(), rhs, pos))))
                    }
                    // Constant values cannot be assigned to
                    ScopeEntryType::Constant => {
                        Err(PERR::AssignmentToConstant(name.clone()).into_err(*name_pos))
                    }
                }
            }
            // expr[???] = rhs, expr.??? = rhs
            _ => Err(PERR::AssignmentToCopy.into_err(x.0.position())),
        },
        // const_expr = rhs
        expr if expr.is_constant() => {
            Err(PERR::AssignmentToConstant("".into()).into_err(lhs.position()))
        }
        // ??? && ??? = rhs, ??? || ??? = rhs
        Expr::And(_) | Expr::Or(_) => {
            Err(PERR::BadInput("Possibly a typo of '=='?".to_string()).into_err(pos))
        }
        // expr = rhs
        _ => Err(PERR::AssignmentToCopy.into_err(lhs.position())),
    }
}

/// Parse an operator-assignment expression.
fn parse_op_assignment_stmt(
    input: &mut TokenStream,
    state: &mut ParseState,
    lib: &mut FunctionsLib,
    lhs: Expr,
    mut settings: ParseSettings,
) -> Result<Expr, ParseError> {
    let (token, token_pos) = input.peek().unwrap();
    settings.pos = *token_pos;

    #[cfg(not(feature = "unchecked"))]
    settings.ensure_level_within_max_limit(state.max_expr_depth)?;

    let op = match token {
        Token::Equals => "".into(),

        Token::PlusAssign
        | Token::MinusAssign
        | Token::MultiplyAssign
        | Token::DivideAssign
        | Token::LeftShiftAssign
        | Token::RightShiftAssign
        | Token::ModuloAssign
        | Token::PowerOfAssign
        | Token::AndAssign
        | Token::OrAssign
        | Token::XOrAssign => token.syntax(),

        _ => return Ok(lhs),
    };

    let (_, pos) = input.next().unwrap();
    let rhs = parse_expr(input, state, lib, settings.level_up())?;
    make_assignment_stmt(op, state, lhs, rhs, pos)
}

/// Make a dot expression.
#[cfg(not(feature = "no_object"))]
fn make_dot_expr(lhs: Expr, rhs: Expr, op_pos: Position) -> Result<Expr, ParseError> {
    Ok(match (lhs, rhs) {
        // idx_lhs[idx_expr].rhs
        // Attach dot chain to the bottom level of indexing chain
        (Expr::Index(x), rhs) => {
            let (idx_lhs, idx_expr, pos) = *x;
            Expr::Index(Box::new((
                idx_lhs,
                make_dot_expr(idx_expr, rhs, op_pos)?,
                pos,
            )))
        }
        // lhs.id
        (lhs, Expr::Variable(x)) if x.1.is_none() => {
            let (name, pos) = x.0;

            let getter = make_getter(&name);
            let setter = make_setter(&name);
            let rhs = Expr::Property(Box::new(((name.into(), getter, setter), pos)));

            Expr::Dot(Box::new((lhs, rhs, op_pos)))
        }
        // lhs.module::id - syntax error
        (_, Expr::Variable(x)) if x.1.is_some() => {
            return Err(PERR::PropertyExpected.into_err(x.1.unwrap().get(0).1));
        }
        // lhs.prop
        (lhs, prop @ Expr::Property(_)) => Expr::Dot(Box::new((lhs, prop, op_pos))),
        // lhs.dot_lhs.dot_rhs
        (lhs, Expr::Dot(x)) => {
            let (dot_lhs, dot_rhs, pos) = *x;
            Expr::Dot(Box::new((
                lhs,
                Expr::Dot(Box::new((dot_lhs.into_property(), dot_rhs, pos))),
                op_pos,
            )))
        }
        // lhs.idx_lhs[idx_rhs]
        (lhs, Expr::Index(x)) => {
            let (dot_lhs, dot_rhs, pos) = *x;
            Expr::Dot(Box::new((
                lhs,
                Expr::Index(Box::new((dot_lhs.into_property(), dot_rhs, pos))),
                op_pos,
            )))
        }
        // lhs.func()
        (lhs, func @ Expr::FnCall(_)) => Expr::Dot(Box::new((lhs, func, op_pos))),
        // lhs.rhs
        (_, rhs) => return Err(PERR::PropertyExpected.into_err(rhs.position())),
    })
}

/// Make an 'in' expression.
fn make_in_expr(lhs: Expr, rhs: Expr, op_pos: Position) -> Result<Expr, ParseError> {
    match (&lhs, &rhs) {
        (_, x @ Expr::IntegerConstant(_))
        | (_, x @ Expr::And(_))
        | (_, x @ Expr::Or(_))
        | (_, x @ Expr::In(_))
        | (_, x @ Expr::Assignment(_))
        | (_, x @ Expr::True(_))
        | (_, x @ Expr::False(_))
        | (_, x @ Expr::Unit(_)) => {
            return Err(PERR::MalformedInExpr(
                "'in' expression expects a string, array or object map".into(),
            )
            .into_err(x.position()))
        }

        #[cfg(not(feature = "no_float"))]
        (_, x @ Expr::FloatConstant(_)) => {
            return Err(PERR::MalformedInExpr(
                "'in' expression expects a string, array or object map".into(),
            )
            .into_err(x.position()))
        }

        // "xxx" in "xxxx", 'x' in "xxxx" - OK!
        (Expr::StringConstant(_), Expr::StringConstant(_))
        | (Expr::CharConstant(_), Expr::StringConstant(_)) => (),

        // 123.456 in "xxxx"
        #[cfg(not(feature = "no_float"))]
        (x @ Expr::FloatConstant(_), Expr::StringConstant(_)) => {
            return Err(PERR::MalformedInExpr(
                "'in' expression for a string expects a string, not a float".into(),
            )
            .into_err(x.position()))
        }
        // 123 in "xxxx"
        (x @ Expr::IntegerConstant(_), Expr::StringConstant(_)) => {
            return Err(PERR::MalformedInExpr(
                "'in' expression for a string expects a string, not a number".into(),
            )
            .into_err(x.position()))
        }
        // (??? && ???) in "xxxx", (??? || ???) in "xxxx", (??? in ???) in "xxxx",
        //  true in "xxxx", false in "xxxx"
        (x @ Expr::And(_), Expr::StringConstant(_))
        | (x @ Expr::Or(_), Expr::StringConstant(_))
        | (x @ Expr::In(_), Expr::StringConstant(_))
        | (x @ Expr::True(_), Expr::StringConstant(_))
        | (x @ Expr::False(_), Expr::StringConstant(_)) => {
            return Err(PERR::MalformedInExpr(
                "'in' expression for a string expects a string, not a boolean".into(),
            )
            .into_err(x.position()))
        }
        // [???, ???, ???] in "xxxx"
        (x @ Expr::Array(_), Expr::StringConstant(_)) => {
            return Err(PERR::MalformedInExpr(
                "'in' expression for a string expects a string, not an array".into(),
            )
            .into_err(x.position()))
        }
        // #{...} in "xxxx"
        (x @ Expr::Map(_), Expr::StringConstant(_)) => {
            return Err(PERR::MalformedInExpr(
                "'in' expression for a string expects a string, not an object map".into(),
            )
            .into_err(x.position()))
        }
        // (??? = ???) in "xxxx"
        (x @ Expr::Assignment(_), Expr::StringConstant(_)) => {
            return Err(PERR::MalformedInExpr(
                "'in' expression for a string expects a string, not an assignment".into(),
            )
            .into_err(x.position()))
        }
        // () in "xxxx"
        (x @ Expr::Unit(_), Expr::StringConstant(_)) => {
            return Err(PERR::MalformedInExpr(
                "'in' expression for a string expects a string, not ()".into(),
            )
            .into_err(x.position()))
        }

        // "xxx" in #{...}, 'x' in #{...} - OK!
        (Expr::StringConstant(_), Expr::Map(_)) | (Expr::CharConstant(_), Expr::Map(_)) => (),

        // 123.456 in #{...}
        #[cfg(not(feature = "no_float"))]
        (x @ Expr::FloatConstant(_), Expr::Map(_)) => {
            return Err(PERR::MalformedInExpr(
                "'in' expression for an object map expects a string, not a float".into(),
            )
            .into_err(x.position()))
        }
        // 123 in #{...}
        (x @ Expr::IntegerConstant(_), Expr::Map(_)) => {
            return Err(PERR::MalformedInExpr(
                "'in' expression for an object map expects a string, not a number".into(),
            )
            .into_err(x.position()))
        }
        // (??? && ???) in #{...}, (??? || ???) in #{...}, (??? in ???) in #{...},
        // true in #{...}, false in #{...}
        (x @ Expr::And(_), Expr::Map(_))
        | (x @ Expr::Or(_), Expr::Map(_))
        | (x @ Expr::In(_), Expr::Map(_))
        | (x @ Expr::True(_), Expr::Map(_))
        | (x @ Expr::False(_), Expr::Map(_)) => {
            return Err(PERR::MalformedInExpr(
                "'in' expression for an object map expects a string, not a boolean".into(),
            )
            .into_err(x.position()))
        }
        // [???, ???, ???] in #{..}
        (x @ Expr::Array(_), Expr::Map(_)) => {
            return Err(PERR::MalformedInExpr(
                "'in' expression for an object map expects a string, not an array".into(),
            )
            .into_err(x.position()))
        }
        // #{...} in #{..}
        (x @ Expr::Map(_), Expr::Map(_)) => {
            return Err(PERR::MalformedInExpr(
                "'in' expression for an object map expects a string, not an object map".into(),
            )
            .into_err(x.position()))
        }
        // (??? = ???) in #{...}
        (x @ Expr::Assignment(_), Expr::Map(_)) => {
            return Err(PERR::MalformedInExpr(
                "'in' expression for an object map expects a string, not an assignment".into(),
            )
            .into_err(x.position()))
        }
        // () in #{...}
        (x @ Expr::Unit(_), Expr::Map(_)) => {
            return Err(PERR::MalformedInExpr(
                "'in' expression for an object map expects a string, not ()".into(),
            )
            .into_err(x.position()))
        }

        _ => (),
    }

    Ok(Expr::In(Box::new((lhs, rhs, op_pos))))
}

/// Parse a binary expression.
fn parse_binary_op(
    input: &mut TokenStream,
    state: &mut ParseState,
    lib: &mut FunctionsLib,
    parent_precedence: u8,
    lhs: Expr,
    mut settings: ParseSettings,
) -> Result<Expr, ParseError> {
    settings.pos = lhs.position();

    #[cfg(not(feature = "unchecked"))]
    settings.ensure_level_within_max_limit(state.max_expr_depth)?;

    let mut root = lhs;

    loop {
        let (current_op, _) = input.peek().unwrap();
        let custom = state.engine.custom_keywords.as_ref();
        let precedence = current_op.precedence(custom);
        let bind_right = current_op.is_bind_right();

        // Bind left to the parent lhs expression if precedence is higher
        // If same precedence, then check if the operator binds right
        if precedence < parent_precedence || (precedence == parent_precedence && !bind_right) {
            return Ok(root);
        }

        let (op_token, pos) = input.next().unwrap();

        let rhs = parse_unary(input, state, lib, settings)?;

        let next_precedence = input.peek().unwrap().0.precedence(custom);

        // Bind to right if the next operator has higher precedence
        // If same precedence, then check if the operator binds right
        let rhs = if (precedence == next_precedence && bind_right) || precedence < next_precedence {
            parse_binary_op(input, state, lib, precedence, rhs, settings)?
        } else {
            // Otherwise bind to left (even if next operator has the same precedence)
            rhs
        };

        settings = settings.level_up();
        settings.pos = pos;

        #[cfg(not(feature = "unchecked"))]
        settings.ensure_level_within_max_limit(state.max_expr_depth)?;

        let cmp_def = Some(false);
        let op = op_token.syntax();
        let hash = calc_fn_hash(empty(), &op, 2, empty());
        let op = (op, true, pos);

        let mut args = StaticVec::new();
        args.push(root);
        args.push(rhs);

        root = match op_token {
            Token::Plus
            | Token::Minus
            | Token::Multiply
            | Token::Divide
            | Token::LeftShift
            | Token::RightShift
            | Token::Modulo
            | Token::PowerOf
            | Token::Ampersand
            | Token::Pipe
            | Token::XOr => Expr::FnCall(Box::new((op, None, hash, args, None))),

            // '!=' defaults to true when passed invalid operands
            Token::NotEqualsTo => Expr::FnCall(Box::new((op, None, hash, args, Some(true)))),

            // Comparison operators default to false when passed invalid operands
            Token::EqualsTo
            | Token::LessThan
            | Token::LessThanEqualsTo
            | Token::GreaterThan
            | Token::GreaterThanEqualsTo => Expr::FnCall(Box::new((op, None, hash, args, cmp_def))),

            Token::Or => {
                let rhs = args.pop();
                let current_lhs = args.pop();
                Expr::Or(Box::new((current_lhs, rhs, pos)))
            }
            Token::And => {
                let rhs = args.pop();
                let current_lhs = args.pop();
                Expr::And(Box::new((current_lhs, rhs, pos)))
            }
            Token::In => {
                let rhs = args.pop();
                let current_lhs = args.pop();
                make_in_expr(current_lhs, rhs, pos)?
            }

            #[cfg(not(feature = "no_object"))]
            Token::Period => {
                let rhs = args.pop();
                let current_lhs = args.pop();
                make_dot_expr(current_lhs, rhs, pos)?
            }

            Token::Custom(s)
                if state
                    .engine
                    .custom_keywords
                    .as_ref()
                    .map(|c| c.contains_key(&s))
                    .unwrap_or(false) =>
            {
                // Accept non-native functions for custom operators
                let op = (op.0, false, op.2);
                Expr::FnCall(Box::new((op, None, hash, args, None)))
            }

            op_token => return Err(PERR::UnknownOperator(op_token.into()).into_err(pos)),
        };
    }
}

/// Parse an expression.
fn parse_expr(
    input: &mut TokenStream,
    state: &mut ParseState,
    lib: &mut FunctionsLib,
    mut settings: ParseSettings,
) -> Result<Expr, ParseError> {
    settings.pos = input.peek().unwrap().1;

    #[cfg(not(feature = "unchecked"))]
    settings.ensure_level_within_max_limit(state.max_expr_depth)?;

    // Check if it is a custom syntax.
    if let Some(ref custom) = state.engine.custom_syntax {
        let (token, pos) = input.peek().unwrap();
        let token_pos = *pos;

        match token {
            Token::Custom(key) if custom.contains_key(key) => {
                let custom = custom.get_key_value(key).unwrap();
                let (key, syntax) = custom;

                input.next().unwrap();

                let mut exprs: StaticVec<Expr> = Default::default();

                // Adjust the variables stack
                match syntax.scope_delta {
                    delta if delta > 0 => {
                        state.stack.push(("".to_string(), ScopeEntryType::Normal))
                    }
                    delta if delta < 0 && state.stack.len() <= delta.abs() as usize => {
                        state.stack.clear()
                    }
                    delta if delta < 0 => state
                        .stack
                        .truncate(state.stack.len() - delta.abs() as usize),
                    _ => (),
                }

                for segment in syntax.segments.iter() {
                    settings.pos = input.peek().unwrap().1;
                    let settings = settings.level_up();

                    match segment.as_str() {
                        MARKER_IDENT => match input.next().unwrap() {
                            (Token::Identifier(s), pos) => {
                                exprs.push(Expr::Variable(Box::new(((s, pos), None, 0, None))));
                            }
                            (Token::Reserved(s), pos) if is_valid_identifier(s.chars()) => {
                                return Err(PERR::Reserved(s).into_err(pos));
                            }
                            (_, pos) => return Err(PERR::VariableExpected.into_err(pos)),
                        },
                        MARKER_EXPR => exprs.push(parse_expr(input, state, lib, settings)?),
                        MARKER_BLOCK => {
                            let stmt = parse_block(input, state, lib, settings)?;
                            let pos = stmt.position();
                            exprs.push(Expr::Stmt(Box::new((stmt, pos))))
                        }
                        s => match input.peek().unwrap() {
                            (t, _) if t.syntax().as_ref() == s => {
                                input.next().unwrap();
                            }
                            (_, pos) => {
                                return Err(PERR::MissingToken(
                                    s.to_string(),
                                    format!("for '{}' expression", key),
                                )
                                .into_err(*pos))
                            }
                        },
                    }
                }

                return Ok(Expr::Custom(Box::new((
                    CustomExpr(exprs, syntax.func.clone()),
                    token_pos,
                ))));
            }
            _ => (),
        }
    }

    // Parse expression normally.
    let lhs = parse_unary(input, state, lib, settings.level_up())?;
    parse_binary_op(input, state, lib, 1, lhs, settings.level_up())
}

/// Make sure that the expression is not a statement expression (i.e. wrapped in `{}`).
fn ensure_not_statement_expr(input: &mut TokenStream, type_name: &str) -> Result<(), ParseError> {
    match input.peek().unwrap() {
        // Disallow statement expressions
        (Token::LeftBrace, pos) | (Token::EOF, pos) => {
            Err(PERR::ExprExpected(type_name.to_string()).into_err(*pos))
        }
        // No need to check for others at this time - leave it for the expr parser
        _ => Ok(()),
    }
}

/// Make sure that the expression is not a mis-typed assignment (i.e. `a = b` instead of `a == b`).
fn ensure_not_assignment(input: &mut TokenStream) -> Result<(), ParseError> {
    match input.peek().unwrap() {
        (Token::Equals, pos) => {
            return Err(PERR::BadInput("Possibly a typo of '=='?".to_string()).into_err(*pos))
        }
        (Token::PlusAssign, pos)
        | (Token::MinusAssign, pos)
        | (Token::MultiplyAssign, pos)
        | (Token::DivideAssign, pos)
        | (Token::LeftShiftAssign, pos)
        | (Token::RightShiftAssign, pos)
        | (Token::ModuloAssign, pos)
        | (Token::PowerOfAssign, pos)
        | (Token::AndAssign, pos)
        | (Token::OrAssign, pos)
        | (Token::XOrAssign, pos) => {
            return Err(PERR::BadInput(
                "Expecting a boolean expression, not an assignment".to_string(),
            )
            .into_err(*pos))
        }

        _ => Ok(()),
    }
}

/// Parse an if statement.
fn parse_if(
    input: &mut TokenStream,
    state: &mut ParseState,
    lib: &mut FunctionsLib,
    mut settings: ParseSettings,
) -> Result<Stmt, ParseError> {
    // if ...
    settings.pos = eat_token(input, Token::If);

    #[cfg(not(feature = "unchecked"))]
    settings.ensure_level_within_max_limit(state.max_expr_depth)?;

    // if guard { if_body }
    ensure_not_statement_expr(input, "a boolean")?;
    let guard = parse_expr(input, state, lib, settings.level_up())?;
    ensure_not_assignment(input)?;
    let if_body = parse_block(input, state, lib, settings.level_up())?;

    // if guard { if_body } else ...
    let else_body = if match_token(input, Token::Else).unwrap_or(false) {
        Some(if let (Token::If, _) = input.peek().unwrap() {
            // if guard { if_body } else if ...
            parse_if(input, state, lib, settings.level_up())?
        } else {
            // if guard { if_body } else { else-body }
            parse_block(input, state, lib, settings.level_up())?
        })
    } else {
        None
    };

    Ok(Stmt::IfThenElse(Box::new((guard, if_body, else_body))))
}

/// Parse a while loop.
fn parse_while(
    input: &mut TokenStream,
    state: &mut ParseState,
    lib: &mut FunctionsLib,
    mut settings: ParseSettings,
) -> Result<Stmt, ParseError> {
    // while ...
    settings.pos = eat_token(input, Token::While);

    #[cfg(not(feature = "unchecked"))]
    settings.ensure_level_within_max_limit(state.max_expr_depth)?;

    // while guard { body }
    ensure_not_statement_expr(input, "a boolean")?;
    let guard = parse_expr(input, state, lib, settings.level_up())?;
    ensure_not_assignment(input)?;

    settings.is_breakable = true;
    let body = parse_block(input, state, lib, settings.level_up())?;

    Ok(Stmt::While(Box::new((guard, body))))
}

/// Parse a loop statement.
fn parse_loop(
    input: &mut TokenStream,
    state: &mut ParseState,
    lib: &mut FunctionsLib,
    mut settings: ParseSettings,
) -> Result<Stmt, ParseError> {
    // loop ...
    settings.pos = eat_token(input, Token::Loop);

    #[cfg(not(feature = "unchecked"))]
    settings.ensure_level_within_max_limit(state.max_expr_depth)?;

    // loop { body }
    settings.is_breakable = true;
    let body = parse_block(input, state, lib, settings.level_up())?;

    Ok(Stmt::Loop(Box::new(body)))
}

/// Parse a for loop.
fn parse_for(
    input: &mut TokenStream,
    state: &mut ParseState,
    lib: &mut FunctionsLib,
    mut settings: ParseSettings,
) -> Result<Stmt, ParseError> {
    // for ...
    settings.pos = eat_token(input, Token::For);

    #[cfg(not(feature = "unchecked"))]
    settings.ensure_level_within_max_limit(state.max_expr_depth)?;

    // for name ...
    let name = match input.next().unwrap() {
        // Variable name
        (Token::Identifier(s), _) => s,
        // Reserved keyword
        (Token::Reserved(s), pos) if is_valid_identifier(s.chars()) => {
            return Err(PERR::Reserved(s).into_err(pos));
        }
        // Bad identifier
        (Token::LexError(err), pos) => return Err(err.into_err(pos)),
        // Not a variable name
        (_, pos) => return Err(PERR::VariableExpected.into_err(pos)),
    };

    // for name in ...
    match input.next().unwrap() {
        (Token::In, _) => (),
        (Token::LexError(err), pos) => return Err(err.into_err(pos)),
        (_, pos) => {
            return Err(
                PERR::MissingToken(Token::In.into(), "after the iteration variable".into())
                    .into_err(pos),
            )
        }
    }

    // for name in expr { body }
    ensure_not_statement_expr(input, "a boolean")?;
    let expr = parse_expr(input, state, lib, settings.level_up())?;

    let prev_stack_len = state.stack.len();
    state.stack.push((name.clone(), ScopeEntryType::Normal));

    settings.is_breakable = true;
    let body = parse_block(input, state, lib, settings.level_up())?;

    state.stack.truncate(prev_stack_len);

    Ok(Stmt::For(Box::new((name, expr, body))))
}

/// Parse a variable definition statement.
fn parse_let(
    input: &mut TokenStream,
    state: &mut ParseState,
    lib: &mut FunctionsLib,
    var_type: ScopeEntryType,
    mut settings: ParseSettings,
) -> Result<Stmt, ParseError> {
    // let/const... (specified in `var_type`)
    settings.pos = input.next().unwrap().1;

    #[cfg(not(feature = "unchecked"))]
    settings.ensure_level_within_max_limit(state.max_expr_depth)?;

    // let name ...
    let (name, pos) = match input.next().unwrap() {
        (Token::Identifier(s), pos) => (s, pos),
        (Token::Reserved(s), pos) if is_valid_identifier(s.chars()) => {
            return Err(PERR::Reserved(s).into_err(pos));
        }
        (Token::LexError(err), pos) => return Err(err.into_err(pos)),
        (_, pos) => return Err(PERR::VariableExpected.into_err(pos)),
    };

    // let name = ...
    if match_token(input, Token::Equals)? {
        // let name = expr
        let init_value = parse_expr(input, state, lib, settings.level_up())?;

        match var_type {
            // let name = expr
            ScopeEntryType::Normal => {
                state.stack.push((name.clone(), ScopeEntryType::Normal));
                Ok(Stmt::Let(Box::new(((name, pos), Some(init_value)))))
            }
            // const name = { expr:constant }
            ScopeEntryType::Constant if init_value.is_constant() => {
                state.stack.push((name.clone(), ScopeEntryType::Constant));
                Ok(Stmt::Const(Box::new(((name, pos), init_value))))
            }
            // const name = expr: error
            ScopeEntryType::Constant => {
                Err(PERR::ForbiddenConstantExpr(name).into_err(init_value.position()))
            }
        }
    } else {
        // let name
        match var_type {
            ScopeEntryType::Normal => {
                state.stack.push((name.clone(), ScopeEntryType::Normal));
                Ok(Stmt::Let(Box::new(((name, pos), None))))
            }
            ScopeEntryType::Constant => {
                state.stack.push((name.clone(), ScopeEntryType::Constant));
                Ok(Stmt::Const(Box::new(((name, pos), Expr::Unit(pos)))))
            }
        }
    }
}

/// Parse an import statement.
#[cfg(not(feature = "no_module"))]
fn parse_import(
    input: &mut TokenStream,
    state: &mut ParseState,
    lib: &mut FunctionsLib,
    mut settings: ParseSettings,
) -> Result<Stmt, ParseError> {
    // import ...
    settings.pos = eat_token(input, Token::Import);

    #[cfg(not(feature = "unchecked"))]
    settings.ensure_level_within_max_limit(state.max_expr_depth)?;

    // import expr ...
    let expr = parse_expr(input, state, lib, settings.level_up())?;

    // import expr as ...
    match input.next().unwrap() {
        (Token::As, _) => (),
        (_, pos) => {
            return Err(
                PERR::MissingToken(Token::As.into(), "in this import statement".into())
                    .into_err(pos),
            )
        }
    }

    // import expr as name ...
    let (name, _) = match input.next().unwrap() {
        (Token::Identifier(s), pos) => (s, pos),
        (Token::Reserved(s), pos) if is_valid_identifier(s.chars()) => {
            return Err(PERR::Reserved(s).into_err(pos));
        }
        (Token::LexError(err), pos) => return Err(err.into_err(pos)),
        (_, pos) => return Err(PERR::VariableExpected.into_err(pos)),
    };

    state.modules.push(name.clone());
    Ok(Stmt::Import(Box::new((expr, (name, settings.pos)))))
}

/// Parse an export statement.
#[cfg(not(feature = "no_module"))]
fn parse_export(
    input: &mut TokenStream,
    _state: &mut ParseState,
    _lib: &mut FunctionsLib,
    mut settings: ParseSettings,
) -> Result<Stmt, ParseError> {
    settings.pos = eat_token(input, Token::Export);

    #[cfg(not(feature = "unchecked"))]
    settings.ensure_level_within_max_limit(_state.max_expr_depth)?;

    let mut exports = StaticVec::new();

    loop {
        let (id, id_pos) = match input.next().unwrap() {
            (Token::Identifier(s), pos) => (s.clone(), pos),
            (Token::Reserved(s), pos) if is_valid_identifier(s.chars()) => {
                return Err(PERR::Reserved(s).into_err(pos));
            }
            (Token::LexError(err), pos) => return Err(err.into_err(pos)),
            (_, pos) => return Err(PERR::VariableExpected.into_err(pos)),
        };

        let rename = if match_token(input, Token::As)? {
            match input.next().unwrap() {
                (Token::Identifier(s), pos) => Some((s.clone(), pos)),
                (Token::Reserved(s), pos) if is_valid_identifier(s.chars()) => {
                    return Err(PERR::Reserved(s).into_err(pos));
                }
                (Token::LexError(err), pos) => return Err(err.into_err(pos)),
                (_, pos) => return Err(PERR::VariableExpected.into_err(pos)),
            }
        } else {
            None
        };

        exports.push(((id, id_pos), rename));

        match input.peek().unwrap() {
            (Token::Comma, _) => {
                eat_token(input, Token::Comma);
            }
            (Token::Identifier(_), pos) => {
                return Err(PERR::MissingToken(
                    Token::Comma.into(),
                    "to separate the list of exports".into(),
                )
                .into_err(*pos))
            }
            _ => break,
        }
    }

    // Check for duplicating parameters
    exports
        .iter()
        .enumerate()
        .try_for_each(|(i, ((id1, _), _))| {
            exports
                .iter()
                .skip(i + 1)
                .find(|((id2, _), _)| id2 == id1)
                .map_or_else(|| Ok(()), |((id2, pos), _)| Err((id2, *pos)))
        })
        .map_err(|(id2, pos)| PERR::DuplicatedExport(id2.to_string()).into_err(pos))?;

    Ok(Stmt::Export(Box::new(exports)))
}

/// Parse a statement block.
fn parse_block(
    input: &mut TokenStream,
    state: &mut ParseState,
    lib: &mut FunctionsLib,
    mut settings: ParseSettings,
) -> Result<Stmt, ParseError> {
    // Must start with {
    settings.pos = match input.next().unwrap() {
        (Token::LeftBrace, pos) => pos,
        (Token::LexError(err), pos) => return Err(err.into_err(pos)),
        (_, pos) => {
            return Err(PERR::MissingToken(
                Token::LeftBrace.into(),
                "to start a statement block".into(),
            )
            .into_err(pos))
        }
    };

    #[cfg(not(feature = "unchecked"))]
    settings.ensure_level_within_max_limit(state.max_expr_depth)?;

    let mut statements = StaticVec::new();
    let prev_stack_len = state.stack.len();
    let prev_mods_len = state.modules.len();

    while !match_token(input, Token::RightBrace)? {
        // Parse statements inside the block
        settings.is_global = false;

        let stmt = if let Some(s) = parse_stmt(input, state, lib, settings.level_up())? {
            s
        } else {
            continue;
        };

        // See if it needs a terminating semicolon
        let need_semicolon = !stmt.is_self_terminated();

        statements.push(stmt);

        match input.peek().unwrap() {
            // { ... stmt }
            (Token::RightBrace, _) => {
                eat_token(input, Token::RightBrace);
                break;
            }
            // { ... stmt;
            (Token::SemiColon, _) if need_semicolon => {
                eat_token(input, Token::SemiColon);
            }
            // { ... { stmt } ;
            (Token::SemiColon, _) if !need_semicolon => (),
            // { ... { stmt } ???
            (_, _) if !need_semicolon => (),
            // { ... stmt <error>
            (Token::LexError(err), pos) => return Err(err.into_err(*pos)),
            // { ... stmt ???
            (_, pos) => {
                // Semicolons are not optional between statements
                return Err(PERR::MissingToken(
                    Token::SemiColon.into(),
                    "to terminate this statement".into(),
                )
                .into_err(*pos));
            }
        }
    }

    state.stack.truncate(prev_stack_len);
    state.modules.truncate(prev_mods_len);

    Ok(Stmt::Block(Box::new((statements, settings.pos))))
}

/// Parse an expression as a statement.
fn parse_expr_stmt(
    input: &mut TokenStream,
    state: &mut ParseState,
    lib: &mut FunctionsLib,
    mut settings: ParseSettings,
) -> Result<Stmt, ParseError> {
    settings.pos = input.peek().unwrap().1;

    #[cfg(not(feature = "unchecked"))]
    settings.ensure_level_within_max_limit(state.max_expr_depth)?;

    let expr = parse_expr(input, state, lib, settings.level_up())?;
    let expr = parse_op_assignment_stmt(input, state, lib, expr, settings.level_up())?;
    Ok(Stmt::Expr(Box::new(expr)))
}

/// Parse a single statement.
fn parse_stmt(
    input: &mut TokenStream,
    state: &mut ParseState,
    lib: &mut FunctionsLib,
    mut settings: ParseSettings,
) -> Result<Option<Stmt>, ParseError> {
    use ScopeEntryType::{Constant, Normal};

    let (token, token_pos) = match input.peek().unwrap() {
        (Token::EOF, pos) => return Ok(Some(Stmt::Noop(*pos))),
        x => x,
    };
    settings.pos = *token_pos;

    #[cfg(not(feature = "unchecked"))]
    settings.ensure_level_within_max_limit(state.max_expr_depth)?;

    match token {
        // Semicolon - empty statement
        Token::SemiColon => Ok(Some(Stmt::Noop(settings.pos))),

        Token::LeftBrace => parse_block(input, state, lib, settings.level_up()).map(Some),

        // fn ...
        #[cfg(not(feature = "no_function"))]
        Token::Fn if !settings.is_global => Err(PERR::WrongFnDefinition.into_err(settings.pos)),

        #[cfg(not(feature = "no_function"))]
        Token::Fn | Token::Private => {
            let access = if matches!(token, Token::Private) {
                eat_token(input, Token::Private);
                FnAccess::Private
            } else {
                FnAccess::Public
            };

            match input.next().unwrap() {
                (Token::Fn, pos) => {
                    let mut state = ParseState::new(
                        state.engine,
                        #[cfg(not(feature = "unchecked"))]
                        state.max_function_expr_depth,
                        #[cfg(not(feature = "unchecked"))]
                        state.max_function_expr_depth,
                    );

                    let settings = ParseSettings {
                        allow_if_expr: true,
                        allow_stmt_expr: true,
                        allow_anonymous_fn: true,
                        is_global: false,
                        is_function_scope: true,
                        is_breakable: false,
                        level: 0,
                        pos: pos,
                    };

                    let func = parse_fn(input, &mut state, lib, access, settings)?;

                    // Qualifiers (none) + function name + number of arguments.
                    let hash = calc_fn_hash(empty(), &func.name, func.params.len(), empty());

                    lib.insert(hash, func);

                    Ok(None)
                }

                (_, pos) => Err(PERR::MissingToken(
                    Token::Fn.into(),
                    format!("following '{}'", Token::Private.syntax()),
                )
                .into_err(pos)),
            }
        }

        Token::If => parse_if(input, state, lib, settings.level_up()).map(Some),
        Token::While => parse_while(input, state, lib, settings.level_up()).map(Some),
        Token::Loop => parse_loop(input, state, lib, settings.level_up()).map(Some),
        Token::For => parse_for(input, state, lib, settings.level_up()).map(Some),

        Token::Continue if settings.is_breakable => {
            let pos = eat_token(input, Token::Continue);
            Ok(Some(Stmt::Continue(pos)))
        }
        Token::Break if settings.is_breakable => {
            let pos = eat_token(input, Token::Break);
            Ok(Some(Stmt::Break(pos)))
        }
        Token::Continue | Token::Break => Err(PERR::LoopBreak.into_err(settings.pos)),

        Token::Return | Token::Throw => {
            let return_type = match input.next().unwrap() {
                (Token::Return, _) => ReturnType::Return,
                (Token::Throw, _) => ReturnType::Exception,
                _ => unreachable!(),
            };

            match input.peek().unwrap() {
                // `return`/`throw` at <EOF>
                (Token::EOF, pos) => Ok(Some(Stmt::ReturnWithVal(Box::new((
                    (return_type, *pos),
                    None,
                ))))),
                // `return;` or `throw;`
                (Token::SemiColon, _) => Ok(Some(Stmt::ReturnWithVal(Box::new((
                    (return_type, settings.pos),
                    None,
                ))))),
                // `return` or `throw` with expression
                (_, _) => {
                    let expr = parse_expr(input, state, lib, settings.level_up())?;
                    let pos = expr.position();

                    Ok(Some(Stmt::ReturnWithVal(Box::new((
                        (return_type, pos),
                        Some(expr),
                    )))))
                }
            }
        }

        Token::Let => parse_let(input, state, lib, Normal, settings.level_up()).map(Some),
        Token::Const => parse_let(input, state, lib, Constant, settings.level_up()).map(Some),

        #[cfg(not(feature = "no_module"))]
        Token::Import => parse_import(input, state, lib, settings.level_up()).map(Some),

        #[cfg(not(feature = "no_module"))]
        Token::Export if !settings.is_global => Err(PERR::WrongExport.into_err(settings.pos)),

        #[cfg(not(feature = "no_module"))]
        Token::Export => parse_export(input, state, lib, settings.level_up()).map(Some),

        _ => parse_expr_stmt(input, state, lib, settings.level_up()).map(Some),
    }
}

/// Parse a function definition.
#[cfg(not(feature = "no_function"))]
fn parse_fn(
    input: &mut TokenStream,
    state: &mut ParseState,
    lib: &mut FunctionsLib,
    access: FnAccess,
    mut settings: ParseSettings,
) -> Result<ScriptFnDef, ParseError> {
    #[cfg(not(feature = "unchecked"))]
    settings.ensure_level_within_max_limit(state.max_expr_depth)?;

    let name = match input.next().unwrap() {
        (Token::Identifier(s), _) | (Token::Custom(s), _) | (Token::Reserved(s), _)
            if s != KEYWORD_THIS && is_valid_identifier(s.chars()) =>
        {
            s
        }
        (_, pos) => return Err(PERR::FnMissingName.into_err(pos)),
    };

    match input.peek().unwrap() {
        (Token::LeftParen, _) => eat_token(input, Token::LeftParen),
        (_, pos) => return Err(PERR::FnMissingParams(name).into_err(*pos)),
    };

    let mut params = Vec::new();

    if !match_token(input, Token::RightParen)? {
        let sep_err = format!("to separate the parameters of function '{}'", name);

        loop {
            match input.next().unwrap() {
                (Token::RightParen, _) => break,
                (Token::Identifier(s), pos) => {
                    state.stack.push((s.clone(), ScopeEntryType::Normal));
                    params.push((s, pos))
                }
                (Token::LexError(err), pos) => return Err(err.into_err(pos)),
                (_, pos) => {
                    return Err(PERR::MissingToken(
                        Token::RightParen.into(),
                        format!("to close the parameters list of function '{}'", name),
                    )
                    .into_err(pos))
                }
            }

            match input.next().unwrap() {
                (Token::RightParen, _) => break,
                (Token::Comma, _) => (),
                (Token::LexError(err), pos) => return Err(err.into_err(pos)),
                (_, pos) => {
                    return Err(PERR::MissingToken(Token::Comma.into(), sep_err).into_err(pos))
                }
            }
        }
    }

    // Check for duplicating parameters
    params
        .iter()
        .enumerate()
        .try_for_each(|(i, (p1, _))| {
            params
                .iter()
                .skip(i + 1)
                .find(|(p2, _)| p2 == p1)
                .map_or_else(|| Ok(()), |(p2, pos)| Err((p2, *pos)))
        })
        .map_err(|(p, pos)| {
            PERR::FnDuplicatedParam(name.to_string(), p.to_string()).into_err(pos)
        })?;

    // Parse function body
    let body = match input.peek().unwrap() {
        (Token::LeftBrace, _) => {
            settings.is_breakable = false;
            parse_block(input, state, lib, settings.level_up())?
        }
        (_, pos) => return Err(PERR::FnMissingBody(name).into_err(*pos)),
    };

    let params = params.into_iter().map(|(p, _)| p).collect();

    Ok(ScriptFnDef {
        name: name.into(),
        access,
        params,
        body,
        pos: settings.pos,
    })
}

/// Parse an anonymous function definition.
#[cfg(not(feature = "no_function"))]
fn parse_anon_fn(
    input: &mut TokenStream,
    state: &mut ParseState,
    lib: &mut FunctionsLib,
    mut settings: ParseSettings,
) -> Result<(Expr, ScriptFnDef), ParseError> {
    #[cfg(not(feature = "unchecked"))]
    settings.ensure_level_within_max_limit(state.max_expr_depth)?;

    let mut params = Vec::new();

    if input.next().unwrap().0 != Token::Or {
        if !match_token(input, Token::Pipe)? {
            loop {
                match input.next().unwrap() {
                    (Token::Pipe, _) => break,
                    (Token::Identifier(s), pos) => {
                        state.stack.push((s.clone(), ScopeEntryType::Normal));
                        params.push((s, pos))
                    }
                    (Token::LexError(err), pos) => return Err(err.into_err(pos)),
                    (_, pos) => {
                        return Err(PERR::MissingToken(
                            Token::Pipe.into(),
                            "to close the parameters list of anonymous function".into(),
                        )
                        .into_err(pos))
                    }
                }

                match input.next().unwrap() {
                    (Token::Pipe, _) => break,
                    (Token::Comma, _) => (),
                    (Token::LexError(err), pos) => return Err(err.into_err(pos)),
                    (_, pos) => {
                        return Err(PERR::MissingToken(
                            Token::Comma.into(),
                            "to separate the parameters of anonymous function".into(),
                        )
                        .into_err(pos))
                    }
                }
            }
        }
    }

    // Check for duplicating parameters
    params
        .iter()
        .enumerate()
        .try_for_each(|(i, (p1, _))| {
            params
                .iter()
                .skip(i + 1)
                .find(|(p2, _)| p2 == p1)
                .map_or_else(|| Ok(()), |(p2, pos)| Err((p2, *pos)))
        })
        .map_err(|(p, pos)| PERR::FnDuplicatedParam("".to_string(), p.to_string()).into_err(pos))?;

    // Parse function body
    settings.is_breakable = false;
    let pos = input.peek().unwrap().1;
    let body = parse_stmt(input, state, lib, settings.level_up())
        .map(|stmt| stmt.unwrap_or_else(|| Stmt::Noop(pos)))?;

    let params: StaticVec<_> = params.into_iter().map(|(p, _)| p).collect();

    // Calculate hash
    #[cfg(feature = "no_std")]
    let mut s: AHasher = Default::default();
    #[cfg(not(feature = "no_std"))]
    let mut s = DefaultHasher::new();

    s.write_usize(params.len());
    params.iter().for_each(|a| a.hash(&mut s));
    body.hash(&mut s);
    let hash = s.finish();

    // Create unique function name
    let fn_name: ImmutableString = format!("{}{:16x}", FN_ANONYMOUS, hash).into();

    let script = ScriptFnDef {
        name: fn_name.clone(),
        access: FnAccess::Public,
        params,
        body,
        pos: settings.pos,
    };

    let expr = Expr::FnPointer(Box::new((fn_name, settings.pos)));

    Ok((expr, script))
}

impl Engine {
    pub(crate) fn parse_global_expr(
        &self,
        input: &mut TokenStream,
        scope: &Scope,
        optimization_level: OptimizationLevel,
    ) -> Result<AST, ParseError> {
        let mut functions = Default::default();

        let mut state = ParseState::new(
            self,
            #[cfg(not(feature = "unchecked"))]
            self.limits.max_expr_depth,
            #[cfg(not(feature = "unchecked"))]
            self.limits.max_function_expr_depth,
        );

        let settings = ParseSettings {
            allow_if_expr: false,
            allow_stmt_expr: false,
            allow_anonymous_fn: false,
            is_global: true,
            is_function_scope: false,
            is_breakable: false,
            level: 0,
            pos: Position::none(),
        };
        let expr = parse_expr(input, &mut state, &mut functions, settings)?;

        match input.peek().unwrap() {
            (Token::EOF, _) => (),
            // Return error if the expression doesn't end
            (token, pos) => {
                return Err(
                    PERR::BadInput(format!("Unexpected '{}'", token.syntax())).into_err(*pos)
                )
            }
        }

        let expr = vec![Stmt::Expr(Box::new(expr))];

        Ok(
            // Optimize AST
            optimize_into_ast(self, scope, expr, Default::default(), optimization_level),
        )
    }

    /// Parse the global level statements.
    fn parse_global_level(
        &self,
        input: &mut TokenStream,
    ) -> Result<(Vec<Stmt>, Vec<ScriptFnDef>), ParseError> {
        let mut statements: Vec<Stmt> = Default::default();
        let mut functions = Default::default();

        let mut state = ParseState::new(
            self,
            #[cfg(not(feature = "unchecked"))]
            self.limits.max_expr_depth,
            #[cfg(not(feature = "unchecked"))]
            self.limits.max_function_expr_depth,
        );

        while !input.peek().unwrap().0.is_eof() {
            let settings = ParseSettings {
                allow_if_expr: true,
                allow_stmt_expr: true,
                allow_anonymous_fn: true,
                is_global: true,
                is_function_scope: false,
                is_breakable: false,
                level: 0,
                pos: Position::none(),
            };

            let stmt = if let Some(s) = parse_stmt(input, &mut state, &mut functions, settings)? {
                s
            } else {
                continue;
            };

            let need_semicolon = !stmt.is_self_terminated();

            statements.push(stmt);

            match input.peek().unwrap() {
                // EOF
                (Token::EOF, _) => break,
                // stmt ;
                (Token::SemiColon, _) if need_semicolon => {
                    eat_token(input, Token::SemiColon);
                }
                // stmt ;
                (Token::SemiColon, _) if !need_semicolon => (),
                // { stmt } ???
                (_, _) if !need_semicolon => (),
                // stmt <error>
                (Token::LexError(err), pos) => return Err(err.into_err(*pos)),
                // stmt ???
                (_, pos) => {
                    // Semicolons are not optional between statements
                    return Err(PERR::MissingToken(
                        Token::SemiColon.into(),
                        "to terminate this statement".into(),
                    )
                    .into_err(*pos));
                }
            }
        }

        Ok((statements, functions.into_iter().map(|(_, v)| v).collect()))
    }

    /// Run the parser on an input stream, returning an AST.
    pub(crate) fn parse(
        &self,
        input: &mut TokenStream,
        scope: &Scope,
        optimization_level: OptimizationLevel,
    ) -> Result<AST, ParseError> {
        let (statements, lib) = self.parse_global_level(input)?;

        Ok(
            // Optimize AST
            optimize_into_ast(self, scope, statements, lib, optimization_level),
        )
    }
}

/// Map a `Dynamic` value to an expression.
///
/// Returns Some(expression) if conversion is successful.  Otherwise None.
pub fn map_dynamic_to_expr(value: Dynamic, pos: Position) -> Option<Expr> {
    match value.0 {
        #[cfg(not(feature = "no_float"))]
        Union::Float(value) => Some(Expr::FloatConstant(Box::new(FloatWrapper(value, pos)))),

        Union::Unit(_) => Some(Expr::Unit(pos)),
        Union::Int(value) => Some(Expr::IntegerConstant(Box::new((value, pos)))),
        Union::Char(value) => Some(Expr::CharConstant(Box::new((value, pos)))),
        Union::Str(value) => Some(Expr::StringConstant(Box::new((value.clone(), pos)))),
        Union::Bool(true) => Some(Expr::True(pos)),
        Union::Bool(false) => Some(Expr::False(pos)),
        #[cfg(not(feature = "no_index"))]
        Union::Array(array) => {
            let items: Vec<_> = array
                .into_iter()
                .map(|x| map_dynamic_to_expr(x, pos))
                .collect();

            if items.iter().all(Option::is_some) {
                Some(Expr::Array(Box::new((
                    items.into_iter().map(Option::unwrap).collect(),
                    pos,
                ))))
            } else {
                None
            }
        }
        #[cfg(not(feature = "no_object"))]
        Union::Map(map) => {
            let items: Vec<_> = map
                .into_iter()
                .map(|(k, v)| ((k, pos), map_dynamic_to_expr(v, pos)))
                .collect();

            if items.iter().all(|(_, expr)| expr.is_some()) {
                Some(Expr::Map(Box::new((
                    items
                        .into_iter()
                        .map(|((k, pos), expr)| ((k, pos), expr.unwrap()))
                        .collect(),
                    pos,
                ))))
            } else {
                None
            }
        }

        _ => None,
    }
}<|MERGE_RESOLUTION|>--- conflicted
+++ resolved
@@ -2,13 +2,7 @@
 
 use crate::any::{Dynamic, Union};
 use crate::calc_fn_hash;
-<<<<<<< HEAD
-use crate::engine::{
-    make_getter, make_setter, Engine, KEYWORD_THIS, MARKER_BLOCK, MARKER_EXPR, MARKER_IDENT,
-};
-=======
 use crate::engine::{Engine, KEYWORD_THIS, MARKER_BLOCK, MARKER_EXPR, MARKER_IDENT};
->>>>>>> 6b600704
 use crate::error::{LexError, ParseError, ParseErrorType};
 use crate::fn_native::Shared;
 use crate::module::{Module, ModuleRef};
@@ -21,12 +15,9 @@
 #[cfg(not(feature = "no_function"))]
 use crate::engine::FN_ANONYMOUS;
 
-<<<<<<< HEAD
-=======
 #[cfg(not(feature = "no_object"))]
 use crate::engine::{make_getter, make_setter};
 
->>>>>>> 6b600704
 use crate::stdlib::{
     borrow::Cow,
     boxed::Box,
